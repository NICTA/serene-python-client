\def\year{2018}\relax
%File: formatting-instruction.tex
\documentclass[letterpaper]{article} %DO NOT CHANGE THIS
\usepackage{aaai18}  %Required
\usepackage{times}  %Required
\usepackage{helvet}  %Required
\usepackage{courier}  %Required
\usepackage{url}  %Required
\usepackage{graphicx}  %Required
\frenchspacing  %Required
\setlength{\pdfpagewidth}{8.5in}  %Required
\setlength{\pdfpageheight}{11in}  %Required
\usepackage{spverbatim}
\usepackage{fancyvrb}

\usepackage{color}
\usepackage{xcolor}
\usepackage{amsmath,amsthm,stmaryrd}
\usepackage{algpseudocode}
\usepackage{algorithm}
\algrenewcommand\algorithmiccomment[2][\footnotesize]{{#1\hfill\(\triangleright\)
 #2}} %\normalsize
\usepackage{amssymb}
\usepackage{textcomp}

% natalia
\usepackage{subcaption}
\captionsetup{compatibility=false}
\usepackage{multirow}
\usepackage{pgfplots}
\pgfplotsset{width=10cm,compat=1.9}
\usepgfplotslibrary{colorbrewer}

\usepackage{tikz}
\usetikzlibrary{shadows.blur}
\usetikzlibrary{shapes.symbols}
\usetikzlibrary{arrows,shapes,decorations.pathmorphing}
\usetikzlibrary{positioning}
\usetikzlibrary{decorations.text}
\usetikzlibrary{decorations.pathmorphing}
\usetikzlibrary{mindmap,backgrounds}
\tikzstyle{class}=[ellipse,align=center,fill=green!25]
\tikzstyle{data}=[draw,rectangle,align=center,black!70]
\tikzstyle{att}=[rectangle,align=center,fill=brown!70!red]
\tikzstyle{hasaA} = 
[draw,densely dashed,-,black!70,decoration={snake,segment 
length=10,amplitude=1.5,post length=4}]
\tikzstyle{hasaC} = [>=stealth',draw,thick,-, black]
\tikzstyle{isa} = [>=o,draw,densely dotted,very thick,black!90]

\newcommand{\authornote}[3]{
  {\fbox{\sc 
  #1}:$\blacktriangleright$\textcolor{#2}{\small{#3}}$\blacktriangleleft$}%
}
\newcommand{\pds}[1]{\authornote{PDS}{purple}{#1}}
\newcommand{\pjs}[1]{\authornote{PJS}{red}{#1}}
\newcommand{\gkg}[1]{\authornote{GKG}{brown}{#1}}
\newcommand{\ddg}[1]{\authornote{DDG}{blue}{#1}}
\newcommand{\npr}[1]{\authornote{NPR}{orange}{#1}}

\newcommand{\minizinc}{\textsc{MiniZinc}}
\newcommand{\chuffed}{\textsc{Chuffed}}
\newcommand{\relonto}{\textsc{Rel2Onto}}

\newcommand{\etal}{\textit{et al.}}

\newcommand{\code}[1]{\texttt{#1}}

%PDF Info Is Required:

%  \pdfinfo{
%/Title (2018 Formatting Instructions for Authors Using LaTeX)
%/Author (AAAI Press Staff)}
\setcounter{secnumdepth}{2}  
 \begin{document}
% The file aaai.sty is the style file for AAAI Press 
% proceedings, working notes, and technical reports.
%
\title{Machine Learning and Constraint Programming for Relational-To-Ontology Schema Mapping }
\author{}
\maketitle
\begin{abstract}
The problem of integrating heterogeneous data sources in an ontology is of high 
relevance in the database field. Several techniques exist to approach this 
problem. Nonetheless, side constraints on the data integration cannot be easily 
integrated with these tools and thus the results may be inconsistent. We 
present a new approach that combines Machine Learning and 
Constraint Programming techniques, by modelling the data integration problem as 
a Steiner Tree Problem in a weighted graph. We show that through this approach 
we can achieve better precision, recall and speed compared to state-of-the-art 
approaches. We provide a comprehensive set of experiments supporting our 
findings.
\end{abstract}

\section{Introduction}
The problem of integrating heterogeneous data sources is a long standing issue in the database research field and is of high relevance in many real-world domains.
A common approach to tackle this problem is to design a global model and to
construct source descriptions which specify mappings between the sources and
the global model \cite{doan2012principles}.

In our case, we would like this global model to account not only for structural properties of the original data sources, but also to include the semantics, which is usually implicitly present in the sources.
In other words, we want to build a semantic model which describes the data sources in terms of concepts and relationships defined by an ontology \cite{Taheriyan2013}.
Henceforth, we focus on a specific data integration problem: automatically mapping a new relational data source onto a user provided ontology.

\subsubsection{Example} Consider the situation where we have some simple relational database tables with columns $\langle$\textit{Surname, Workplace, Date, Location}$\rangle$, 
$\langle$\textit{Company, Event, Begin, Until, Location}$\rangle$ and 
$\langle$\textit{Name, D.O.B, Location}$\rangle$.
We do not \textit{a priori} know whether ``Date'' is the date of birth or the date a persons started working in the first table; or whether the ``Location'' on the second table refers to the location of the event, or the address of the company. 
If we are given an ontology like the one in Fig. \ref{FIG:onto}, we would like to automatically map the new data sources to classes of the 
ontology.$\square$

In this paper we use Machine Learning techniques (ML) to learn mapping rules from already mapped instances.
To this end we formulate the Relational-To-Ontology Mapping Problem (\relonto{}) as a Minimum Cost Steiner Tree Problem (STP) with side constraints \cite{deuna2016steiner}.

Firstly, we build an \emph{integration graph} which includes the 
attributes from the new source as well as ontology classes and properties. 
Secondly, we apply machine learning techniques to 
assign costs to its edges. 
Lastly, we use Constraint Programming (CP) to 
find a minimum cost Steiner Tree in the graph.
The goal is to assign the costs on the edges in such a way that the resulting Steiner Tree is a valid semantic model for the new source. 

The contributions of this work are:
\begin{itemize}
	\item \ddg{TODO}
\end{itemize}

Section \ref{SEC:pw} presents the previous work done to achieve this task. 
Section \ref{SEC:problem} formally states the problem. 
In Section \ref{SEC:ML} we present how we convert the information given into a 
useful data representation. 
Section \ref{SEC:STP} shows how we model the problem as a STP, 
whereas Section \ref{SEC:CP} discusses how we implement the model in CP. 
Section \ref{SEC:Res} shows our results. 

\section{Problem Statement \label{SEC:problem}}
We follow the definitions proposed by Doal \etal{} \cite{doan2012principles}.


\begin{figure}[ht]
\centering
\begin{tikzpicture}
	\node[class] (pe) at (0,0)  {Person};
	\node[class] (co) at (0,-2.5) {Organisation};
	\node[class] (ev) at (3,0.5) {Event};
	\node[class] (pl) at (5,-1) {Place};
	\node[class] (ci) at (3,-2.5) {City};
	\node[class] (st) at (5,-2.5) {State};
	
		
	\path[hasaC,->] (pe) edge [bend left= -30] 
	node [midway, above, sloped] {worksFor} (co) ;
	\path[hasaC,->] (co) edge [bend left= -30] 
	node [midway, above, sloped] {ceo} (pe) ;
	
	\path[hasaC,->] (co) edge [] 
	node [midway, above, sloped] {location} (pl) ;
	
	\path[hasaC,->] (pe) edge [bend left = -20] 
	node [midway, above, sloped] {bornIn} (pl) ;
	\path[hasaC,->] (pe) edge [bend left = 0] 
	node [midway, above, sloped] {livesIn} (pl) ;
	
	\path[hasaC,->] (ev) edge [bend left = -20] 
	node [midway, above, sloped] {organizer} (pe) ;
	\path[hasaC,->] (ev) edge [bend left = 0] 
	node [midway, above, sloped] {location} (pl) ;
	
	
	\path[hasaC,->] (pl) edge [out=20,in=0,looseness=8] 
	node [midway, above, sloped] {nearby} (pl) ;
	\path[hasaC,->] (pl) edge [out=45,in=65,looseness=8] 
	node [midway, above, sloped] {partOf} (pl) ;
	
	\path[hasaC,->] (ci) edge  []
	node [midway, above, sloped] {state} (st) ;
	
	\path[isa,->] (ci) -- node [] {} (pl) ;
	\path[isa,->] (st) -- node [] {} (pl) ;
	

	\path[draw,hasaA,->] (pe) edge [decorate,bend left = 10] 
	node [midway, above, sloped] {name} (-0.5,2);
	\path[draw,hasaA,->] (pe) edge [decorate,bend left = 0] 
	node [midway, below, sloped] {birthDate} (0,2);	
	
	\path[draw,hasaA,->] (co) edge [decorate,bend left = 0] 
	node [midway, below, sloped] {name} (-1,-4);
	\path[draw,hasaA,->] (co) edge [decorate,bend left = 0] 
	node [midway, above, sloped] {phone} (0,-4);
	\path[draw,hasaA,->] (co) edge [decorate,bend left = 0] 
	node [midway, above, sloped] {email} (1,-4);
	
	\path[draw,hasaA,->] (ev) edge [decorate,bend left = 0] 
	node [midway, below, sloped] {startDate} (2.3,2.2);
	\path[draw,hasaA,->] (ev) edge [decorate,bend left = 0] 
	node [midway, above, sloped] {endDate} (3.5,2.2);
	\path[draw,hasaA,->] (ev) edge [decorate,bend left = 0] 
	node [midway, below, sloped] {title} (4.5,2);
	
	\path[draw,hasaA,->] (pl) edge [decorate,bend left = 0] 
	node [midway, above, sloped] {name} (6.5,-1.8);
	\path[draw,hasaA,->] (pl) edge [decorate,bend left = 0] 
	node [midway, above, sloped] {postalCode} (6,-3);	
	

\end{tikzpicture}
\caption{Example of ontology
(`\tikz{ \node[class] () at (0,0)  {};}' are Classes, `\tikz{ \path[hasaC,->] 
(0,1) -- (3ex,1);}' means ``has a Class property'', 
`\tikz{ \path[hasaA,decoration={post length=0}] (0,0) edge[decorate] (3ex,0);}' 
means ``has 
a data 
property'' and 
`\tikz{ \path[isa,->] (0,1) -- (3ex,1);}' means ``is a'' ). Based on 
\cite{Taheriyan2013}.
}
\label{FIG:onto}
\end{figure}




An ontology $\mathcal{O}$ is a specification of classes of objects, their 
data properties and relationships between them.
An example of an ontology is given in Fig.~\ref{FIG:onto}. 
A Class in an ontology can have \emph{data properties} or \emph{object properties}. 
For example, an ``Organisation'' has a ``Person'' 
(which is a class with its own properties), and it has a ``name'' (which 
is a data property). 
Also, a Class can be a subclass of another Class. 
For 
example ``Cities'' and ``States'' are both ``Places''. 
A subclass inherits all the properties of the parent class.
\npr{rephrase, I think terminology is off}

A \emph{semantic model} $m$ is a directed graph with two types of nodes: 
\emph{class nodes} and \emph{data nodes}. 
We denote them as $\mathcal{C}_m$ and $\mathcal{D}_m$ respectively.
 We define $\mathcal{N}_m = \mathcal{C}_m \cup 
\mathcal{D}_m$. $ \mathcal{C}_m$ corresponds to classes in the ontology 
$\mathcal{O}$. $\mathcal{D}_m$ corresponds to data 
properties in the ontology. 
The edges in the semantic model correspond to relationships in the ontology, as shown if Fig.~\ref{FIG:onto} and \ref{FIG:sem}.



\begin{figure}[ht]
\centering
\begin{tikzpicture}
\begin{scope}
	\node[class] (pe) at (3,0)  {\small Person};
	\node[class] (co) at (6,0) {\small Org.};
	\node[class] (ci) at (1,0) {\small City};
	\node[class] (st) at (-1,0) {\small State};
	
	\node[data] (pen) at (2.5,-1) {\scriptsize Person.name};
	\node[data] (peb) at (4.3,-1) {\scriptsize Person.birthDate};
	\node[data] (cin) at (1,-1) {\scriptsize City.name};
	\node[data] (stn) at (-1,-1) {\scriptsize State.name};
	\node[data] (con) at (6,-1) {\scriptsize Org.name};
	
		
	\path[hasaC,->] (pe) edge [bend left= 0] 
	node [midway, above, sloped] {worksFor} (co) ;
	
	
	\path[hasaC,->] (pe) edge [bend left = 0] 
	node [midway, above, sloped] {bornIn} (ci) ;
	
	
	\path[hasaC,->] (ci) edge  []
	node [midway, above, sloped] {state} (st) ;

	

	\path[draw,hasaA,->] (pe) -- (pen);
	\path[draw,hasaA,->] (pe) -- (peb);	
	
	\path[draw,hasaA,->] (co) -- (con);
	
	\path[draw,hasaA,->] (ci) -- (cin);
	
	\path[draw,hasaA,->] (st) -- (stn);
\end{scope}
\begin{scope}[yshift=-60]
	\node[class] (pl) at (-1,0)  {\small City};
	\node[class] (pe) at (3,0)  {\small Person};
	\node[class] (co) at (1,0) {\small Org.};
	\node[class] (ev) at (6,0) {\small Event};
	
	\node[data] (pen) at (2.5,-1) {\scriptsize Person.name};
	\node[data] (evs) at (4.2,-1) {\scriptsize Event.startDate};
	\node[data] (eve) at (6,-1) {\scriptsize Event.endDate};
	\node[data] (con) at (1,-1) {\scriptsize Org.name};
	\node[data] (pln) at (-1,-1) {\scriptsize City.name};
	
		
	\path[hasaC,->] (co) edge [bend left= 0] 
	node [midway, above, sloped] {ceo} (pe) ;
	
	
	\path[hasaC,->] (ev) edge [bend left = 0] 
	node [midway, above, sloped] {organizer} (pe) ;
	
	\path[hasaC,->] (co) edge [bend left = -10] 
	node [midway, above, sloped] {location} (pl) ;



	\path[draw,hasaA,->] (pl) -- (pln);	

	\path[draw,hasaA,->] (pe) -- (pen);
	
	\path[draw,hasaA,->] (co) -- (con);
	
	\path[draw,hasaA,->] (ev) -- (evs);
	\path[draw,hasaA,->] (ev) -- (eve);
	
\end{scope}
\end{tikzpicture}
\caption{Examples of two semantic models (`\tikz{ \node[class] () at (0,0)  
{};}' are class nodes, and `\tikz{ \node[data] () at (0,0)  {};}' are data 
nodes).}
\label{FIG:sem}
\end{figure}




A \emph{source} $s$ is a $n$-ary relation with a set of attributes 
$\mathcal{A}_s = (a_1,...,a_n)$.

An \emph{attribute mapping} function $\phi : \mathcal{A}_s \mapsto 
\mathcal{D}_m$ is a function which maps the attributes of the source $s$ into the nodes of the semantic model $m$. 
It can be a partial mapping, meaning that only some of the attributes
are connected to the nodes of $m$.

A \emph{source description} is a triple $\delta = (s, m, \phi)$ where $s$ is a source, $m$ is a semantic model, and $\phi$ is an attribute mapping.

Our problem can be stated now the following way. We have an ontology 
$\mathcal{O}$ and a set of source descriptions $S_T = \{(s_1, m_1, \phi_1),..., 
(s_l, m_l, \phi_l)\}$.
Given a new source $s^\star$, we want to build a semantic model $m^\star$ and an attribute mapping function $\phi^\star$ such that 
$\delta^\star = (s^\star,m^\star,\phi^\star)$ is an \emph{appropriate} source 
description. We
use the term ``appropriate'' since there might be many such triples which are
well-formed source descriptions, but only one or a few will capture the intended
meaning of the source. 
Our goal is to automatically build $\delta^\star$ such that it maximizes the \emph{precision} and \emph{recall} from the semantic model 
$m^\star$ to the semantic model $m^\dag$ that the user considers correct. \npr{definitions for precision and recall}


\section{ML for Training on Source Descriptions \label{SEC:ML}\ddg{Better title 
than this 
please...}}


\subsection{Semantic Labeling}
The semantic types $\mathcal{L_O} = \{l_1, l_2, ..., l_p\}$ of an ontology 
correspond to all pairs $(c,d)$, where $c$ is a Class in $\mathcal{O}$, and $d$ 
is a data property of that class (including inherited properties). 
For example, from the ontology in Fig. \ref{FIG:onto}, we would get types such 
as 
(City,name) and (State,name).

The first step to model the semantics of a new source $s^\star$ is to recognize the semantic types present in the source. 
We call this step \emph{semantic labeling}, which involves giving a confidence value to a match occurring between an attribute from $s^\star$ and type $l \in 
\mathcal{L_O}$. \ddg{CHECK!}

We formulate the problem of semantic labeling as a multi-class classification
problem.
The known source descriptions $S_T$ provide us the training sample.
We compute a feature vector for each source \ddg{Which features?} attribute and associate the known semantic type with the corresponding feature vector. We train a random forest on this sample. 
Then we use the learnt model to classify attributes in the new
source.

In such way, we learn the mapping $\psi : \mathcal{A}_s \times \mathcal{L_O} 
\mapsto [0, 1]$,
where $\psi(a_i,l_j)$ indicates the confidence of the attribute $a_i$ to be 
mapped to the semantic type $l_j$.

Note that we keep all the matches, regardless of the confidence fo the match. 
This is an important difference between our system and other approaches 
\cite{taheriyan2016learning} that 
remove some of the matches based on heuristics to then simplify the task of 
finding the semantic model.

%\ddg{IMPORTANT: Do we keep  all of them, or only the top $k$ with most 
%confidence? If so, 
%what is $k$?}
%\npr{We keep all, that is the crucial difference from Karma which does some 
%voodoo heuristic filtering}


\subsection{Alignment Graph}

To provide an integrated view over the known sources descriptions $S_T$, we 
need to align their semantic models as well as all considered semantic 
types. This is achieved by constructing an \emph{alignment graph}. 

The alignment graph is a directed weighted graph $\mathcal{G_O} = 
(\mathcal{V_O},\mathcal{E_O})$ built on top 
of the known semantic models and expanded using the semantic types 
$\mathcal{L_O}$ and the ontology $\mathcal{O}$. Similar to a semantic 
model, $\mathcal{G_O}$ contains both class and data nodes. The links correspond 
to properties in  $\mathcal{O}$ and are weighted \cite{taheriyan2016learning}.

The algorithm we used to construct $\mathcal{G_O}$ is the same as Taheriyan 
\etal{} and is described in detail in the cited paper 
\cite{taheriyan2016learning}.
Briefly, the algorithm has three parts:
\begin{enumerate}
\item Adding the known semantic models.
\item Adding the semantic types learned for the target source. \ddg{If we keep 
all matches, isn't this just adding all the semantic types?}
\item Expanding the graph using the domain ontology $\mathcal{O}$.
\end{enumerate}

Note how the alignment graph contains data nodes that correspond to at least 
some of the semantic types. 
For instance, it could contain two nodes $City.name$ and $State.name$ rather than just one node $name$ connected to two 
nodes $City$ and $State$. We say these nodes are \emph{induced} into the 
alignment graph by the semantic types, we note them $\mathcal{D_{G_O}}$ and we 
call them \emph{data nodes} of the alignment graph.

The graph is weighted by a function $w_\mathcal{O} : \mathcal{E_O} \mapsto 
\mathbb{R}$ in 
such a way that edges which are present in
the known semantic models have lower weights than those 
which are inferred from the ontology.
As we will see in the next section, this makes edges present in semantic models more attractive. \ddg{How exactly are 
they weighted?}

An example alignment graph is illustrated in Fig. \ref{FIG:ali}. 
Bigger examples can be found in \cite{Taheriyan2013}. 
Black links correspond to the links which are supported by the known semantic models. 
Blue and orange links are inferred from the ontology $\mathcal{O}$ (the orange ones correspond to the ones added to connect Classes of the ontology that never appeared in the semantic models) and can be assigned the 
maximum weight $w_max$ \ddg{where does this weight come from?} .


\begin{figure}[ht]
\centering
\begin{tikzpicture}

	\node[class] (pe1) at (3,0)  {\small Person1};
	\node[class] (co1) at (6,0) {\small Org.1};
	\node[class] (ci1) at (1,0) {\small City1};
	\node[class] (st1) at (-1,0) {\small State};
	
	\node[data] (pen) at (2.3,1) {\scriptsize Person1.name};
	\node[data] (peb) at (4.2,1) {\scriptsize Person1.birthDate};
	\node[data] (cin) at (0.7,1) {\scriptsize City1.name};
	\node[data] (stn) at (-1,1) {\scriptsize State.name};
	\node[data] (con) at (6,1) {\scriptsize Org1.name};
	
		
	\path[hasaC,->] (pe1) edge [bend left= 0] 
	node [midway, above, sloped] {worksFor} (co1) ;
	
	
	\path[hasaC,->] (pe1) edge [bend left = 0] 
	node [midway, above, sloped] {bornIn} (ci1) ;
	
	
	\path[hasaC,->] (ci1) edge  []
	node [midway, above, sloped] {state} (st1) ;

	

	\path[draw,hasaA,->] (pe1) -- (pen);
	\path[draw,hasaA,->] (pe1) -- (peb);	
	
	\path[draw,hasaA,->] (co1) -- (con);
	
	\path[draw,hasaA,->] (ci1) -- (cin);
	
	\path[draw,hasaA,->] (st1) -- (stn);


% % % CC2
\def\ysh{-2.5};

	\node[class] (pl2) at (-1,0+\ysh)  {\small City2};
	\node[class] (pe2) at (3,0+\ysh)  {\small Person2};
	\node[class] (co2) at (1,0+\ysh) {\small Org.2};
	\node[class] (ev2) at (6,0+\ysh) {\small Event};
	
	\node[data] (pen) at (2.3,-1+\ysh) {\scriptsize Person2.name};
	\node[data] (evs) at (4.2,-1+\ysh) {\scriptsize Event.startDate};
	\node[data] (eve) at (6,-1+\ysh) {\scriptsize Event.endDate};
	\node[data] (con) at (0.7,-1+\ysh) {\scriptsize Org2.name};
	\node[data] (pln) at (-1,-1+\ysh) {\scriptsize City2.name};
	
		
	\path[hasaC,->] (co2) edge [bend left= 0] 
	node [midway, above, sloped] {ceo} (pe2) ;
	
	
	\path[hasaC,->] (ev2) edge [bend left = 0] 
	node [midway, above, sloped] {organizer} (pe2) ;
	
	\path[hasaC,->] (co2) edge [bend left = -10] 
	node [midway, above, sloped] {location} (pl2) ;



	\path[draw,hasaA,->] (pl2) -- (pln);	

	\path[draw,hasaA,->] (pe2) -- (pen);
	
	\path[draw,hasaA,->] (co2) -- (con);
	
	\path[draw,hasaA,->] (ev2) -- (evs);
	\path[draw,hasaA,->] (ev2) -- (eve);
	

% % % Ontology

	\path[draw,hasaC,->,blue!70] (co2)  edge [bend left = -5] (pe1);
	\path[draw,hasaC,->,blue!70] (pe1)  edge [bend left = -5] (co2);
	
	\path[draw,hasaC,->,blue!70] (co1)  edge [bend left = -5] (pe2);
	\path[draw,hasaC,->,blue!70] (pe2)  edge [bend left = -5] (co1);

	\path[draw,hasaC,->,blue!70] (pl2) -- (st1);
	
	\path[draw,hasaC,->,blue!70] (ev2) -- (pe1);
	
	
	\node[class,fill=orange!30!white] (PL) at (3,\ysh/2)  {\small Place};
	
	\path[draw,hasaC,->,orange!30!white] (pe1) edge[bend left=10] (PL);
	\path[draw,hasaC,->,orange!30!white] (pe1) edge[bend left=-10] (PL);
	
	\path[draw,hasaC,->,orange!30!white] (pe2) edge[bend left=10] (PL);
	\path[draw,hasaC,->,orange!30!white] (pe2) edge[bend left=-10] (PL);
	
	\path[draw,hasaC,->,orange!30!white] (co1) edge[bend left=0] (PL);
	\path[draw,hasaC,->,orange!30!white] (co2) edge[out=45,in=225] (PL);

	\path[draw,hasaC,->,orange!30!white] (ev2) edge[out=90,in=0] (PL);
	
	\path[draw,isa,->,orange!30!white] (ci1) edge[out=-45,in=120] (PL);
	\path[draw,isa,->,orange!30!white] (pl2) edge[out=90,in=180] (PL);
	\path[draw,isa,->,orange!30!white] (st1) edge[out=-45,in=150] (PL);

\end{tikzpicture}
\caption{Example of alignment graph (`\tikz{ \node[class] () at (0,0)  
{};}' and `\tikz{ \node[class,fill=orange!30!white] () at (0,0)  
{};}' are class nodes, and `\tikz{ \node[data] () at (0,0)  {};}' are data 
nodes). We omit weights for clarity.}
\label{FIG:ali}
\end{figure}


\subsection{Frequent Graph Pattern Mining \label{SSEC:pattern-mining}}

As an extension to the problem, we consider using pattern mining techniques in order to identify patterns in the training set of semantic model that repeat themselves often. 
The hope is that with such information we can encourage the semantic model $m^\star$ for the new source to use groups of edges that                                       appeared often together in training semantic models.

\npr{reformulate for typed directed multigraphs and example based on Fig3}
In our context, we define a \emph{pattern} is a graph $P$ that is undirected 
and simple (no multiple edges between two nodes, nor self-loops).

Let $G = (V_G,E_G,\lambda_G)$ and $P = (V_P,E_P, \lambda_P)$ be two graphs 
where $\lambda_G$ (resp. $\lambda_P$) is a \emph{labeling function} that maps 
nodes/edges of $G$ (resp. $P$) into a set of labels (e.g. natural numbers).
An \emph{embedding} of $P$ into $G$ is an injective function $f : V_G \mapsto 
V_P$ such that for all $x,y \in V_P$:
\begin{enumerate}
	\item $\{x,y\} \in E_P \implies \{f(x),f{y}\} \in E_G$.
	\item $\lambda_P(x) = \lambda_G(f(x))$
	\item $\lambda_P(\{x,y\}) = \lambda_G(\{f(x),f(y)\})$
\end{enumerate} 
That is, if an edge exists in $P$, it must also exist in $G$ (but not 
vice-versa); and the labelling functions of both graphs must match after 
applying the embedding function.

Our goal is to take a set of graphs (the semantic models from the training set 
$S_T$) and find patterns that appear often across that set of graphs. This is 
known as the Frequent Subgraph Mining (FSM), which contains the subgraph 
isomorphism, known to be NP-complete. 
There exists a range of tools that can achieve this task using Transactional 
<<<<<<< HEAD
Frequent Graph Pattern Mining\cite{petermann2017dimspan,yan2002gspan}. 
We chose to use DIMSpan \cite{petermann2017dimspan}. 
\ddg{CHECK! How do they solve an NP-complete problem??}
\npr{Im not sure what to say here: there is just no guarantee how long it will take for the whole thing to run, except there is a threshold on how frequent they have to be; they use gSpan procedure to prune patterns and a variant of Ulmans algorithm for graph pattern matching}
 
We obtain patterns of size upto 6 in under 4 minutes for the biggest instances in our evaluation framework. \npr{Elaborate more, karma's approach for pattern mining took 1 hour, maybe cite my work on how databases perform for graph pattern matching}
=======
Frequent Graph Pattern Mining \cite{petermann2017dimspan,yan2002gspan}. 
We chose to use DIMSpan \cite{petermann2017dimspan}, which uses gSpan as a 
pruning procedure \cite{yan2002gspan}.
%\ddg{CHECK! How do they solve an NP-complete problem??}
%\npr{Im not sure what to say here: there is just no guarantee how long it will 
%take for the whole thing to run, except there is a threshold on how frequent 
%they have to be; they use gSpan procedure to prune patterns and a variant of 
%Ulmans algorithm for graph pattern matching}
>>>>>>> edf86ee6

This tool provides us with a list of patterns that are frequent, as well as 
their support. 
The \emph{support} of a pattern is a measure of frequency. 
Thus, the higher the support, the more often the pattern appears. This typically means that big patterns have low support.

 

\section{Steiner Tree Formulation \label{SEC:STP}}

Given a graph $G =
(V, E)$ and a subset of its nodes $T \subseteq V$ , called \emph{terminals}, a 
Steiner Tree $G_s = (V_s, E_s )$ is a tree such that $T \subseteq V_s \subseteq 
V$ and $E_s \subseteq E$. In other words, $G_s$ spans all the nodes in $T$ and 
may include additional nodes from $V$, in particular to ensure the 
connectedness of the constructed tree. The Steiner Tree Problem 
(STP) is stated as follows: given $G$ and a weight function $w_f : E 
\mapsto \mathbb{R}$, find the Steiner Tree that minimizes the sum of the 
weights of the edges in $E_s$ given by $w_f$. This was proven to be NP-hard 
by Karp \cite{Karp1972}.

To formulate the \relonto{} schema mapping problem as a STP for a new source 
$s^\star$, we construct the 
\emph{integration graph} $~\mathcal{I}_\mathcal{O}^{s^\star} = 
(\mathcal{V}_\mathcal{O}^{s^\star},\mathcal{E}_\mathcal{O}^{s^\star})$, with 
nodes $\mathcal{V}_\mathcal{O}^{s^\star} = \mathcal{V_O} \cup 
\mathcal{A}_{s^\star}$, 
edges $\mathcal{E}_\mathcal{O}^{s^\star}$.

The set of edges $\mathcal{E}_\mathcal{O}^{s^\star}$ is constructed by using 
all the edges in the alignment 
graph, and edges connecting each attributes of $s^\star$ to the nodes in the 
alignment graph \emph{induced} by the semantic types (i.e. the set of nodes in 
$\mathcal{D_{G_O}}$). We call this last set 
of edges $\mathcal{M}_\mathcal{O}^{s^\star}$ (for ``matches''). Thus, 
$\mathcal{E}_\mathcal{O}^{s^\star} = 
\mathcal{E_O} \cup \mathcal{M}_\mathcal{O}^{s^\star}$.

We associate a weighting function  $w_\mathcal{I} : E \mapsto \mathbb{R}^+$ to 
the integration graph. For an edge $e \in \mathcal{E_O}$, $w_\mathcal{I}(e) = 
w_\mathcal{O}(e)$. For an edge $e 
\in \mathcal{M}_\mathcal{O}^{s^\star}$ connecting attribute $a_i$ to the node 
$l_j$ induced by the semantic model, $w_\mathcal{I}(e) = - 
ln(\psi(a_i,l_i))$. \ddg{CHECK!}

An example of integration graph can be found in Fig. \ref{FIG:inte}.




\begin{figure}[ht]
\centering
\begin{tikzpicture}
	\node[class, rectangle, rounded corners] (CLASS) at (0,0) { \small{Class 
	Nodes of Alignment Graph}};
	
	\node[data] (stn1) at (-3.9,-1) {\scriptsize S.n};
	\node[data] (cin1) at (-3.1,-1) {\scriptsize C1.n};
	\node[data] (pen1) at (-2.3,-1) {\scriptsize P1.n};
	\node[data] (peb1) at (-1.5,-1) {\scriptsize P1.b};
	\node[data] (con1) at (-0.7,-1) {\scriptsize O1.n};
	
	\path[draw,hasaA] (CLASS) edge[out=180,in=90] (stn1);
	\path[draw,hasaA] (CLASS) edge[out=190,in=90] (cin1);	
	\path[draw,hasaA] (CLASS) edge[out=200,in=90] (pen1);
	\path[draw,hasaA] (CLASS) edge[out=210,in=90] (peb1);	
	\path[draw,hasaA] (CLASS) edge[out=220,in=90] (con1);


% % % CC2
\def\ysh{0};
	
	\node[data] (cin2) at (0.7,-1+\ysh) {\scriptsize C2.n};
	\node[data] (con2) at (1.5,-1+\ysh) {\scriptsize O2.n};
	\node[data] (pen2) at (2.3,-1+\ysh) {\scriptsize P2.n};
	\node[data] (evs2) at (3.1,-1+\ysh) {\scriptsize E.s};
	\node[data] (eve2) at (3.9,-1+\ysh) {\scriptsize E.e};
	
	\path[draw,hasaA] (CLASS) edge[out=320,in=90] (cin2);	
	\path[draw,hasaA] (CLASS) edge[out=330,in=90] (con2);
	\path[draw,hasaA] (CLASS) edge[out=340,in=90] (pen2);
	\path[draw,hasaA] (CLASS) edge[out=350,in=90] (evs2);
	\path[draw,hasaA] (CLASS) edge[out=360,in=90] (eve2);
	
\node[rectangle, rounded corners,very thick,draw, dashed, 
brown!40!red!40!white,minimum 
height=18, minimum 
width=220] 
(source) at 
(0,-3) 
{};
\node[brown!40!red!40!white] 
(source) at 
(-4.1,-3) 
{$s^\star$:};
	\node[att] (a1) at (-3,-3) {\small Surame};
	\node[att] (a2) at (-1,-3) {\small Workplace};
	\node[att] (a3) at (1,-3) {\small Date};
	\node[att] (a4) at (3,-3) {\small Location};

	\path[draw] (a1) -- (stn1);
	\path[draw] (a1) -- (cin1);
	\path[draw] (a1) -- (pen1);
	\path[draw] (a1) -- (cin2);
	\path[draw] (a1) -- (pen2);
	
	\path[draw] (a2) -- (cin1);
	\path[draw] (a2) -- (con1);
	\path[draw] (a2) -- (con2);

	\path[draw] (a3) -- (peb1);
	\path[draw] (a3) -- (evs2);
	\path[draw] (a3) -- (eve2);

	\path[draw] (a4) -- (stn1);
	\path[draw] (a4) -- (cin1);
	\path[draw] (a4) -- (con1);
	\path[draw] (a4) -- (cin2);
	\path[draw] (a4) -- (con2);
\end{tikzpicture}
\caption{Example of integration graph. (`\tikz{ \node[att] () at (0,0)  
{};}' are attribute nodes). We omit weights and only show the most likely 
matches for clarity. Data node labels are 
abbreviated but 
correspond to the ones shown in Fig \ref{FIG:ali}.}
\label{FIG:inte}
\end{figure}

Note that, although the alignment graph is directed, the semantic models are 
not necessarily rooted directed trees (e.g. Fig. \ref{FIG:sem}), therefore the 
direction of the edges is ignored for the STP model (and are all treated as 
undirected edges). 

The goal is to build a subgraph $T^\star= (V^\star, E^\star)$ 
of the integration graph 
$\mathcal{I}_\mathcal{O}^{s^\star}$ for the new source $s^\star$. The solution 
$T^\star$ will 
be used to build the source description $\delta^\star = (s^\star, m^\star, 
\phi^\star)$. 
In particular, $(\mathcal{V_O} \cap V^\star,\mathcal{E_O} \cap E^\star)$ 
corresponds to the semantic model, and 
$(\mathcal{A}_{s^\star},\mathcal{M}_\mathcal{O}^{s^\star} \cap E^\star)$ 
corresponds to 
the attribute mapping function.

The solution $T^\star$ must satisfy the following constraints:
\begin{enumerate}
	\item $T^\star$ must be a subgraph of $\mathcal{I}_\mathcal{O}^{s^\star}$
	\item $T^\star$ must be a tree (connected acyclic graph)
	\item $\forall a \in \mathcal{A}_{s^\star}, a\in V^\star$
	\item $\forall a \in \mathcal{A}_{s^\star}, degree(a) = 1$
	%\item $\forall n \in \mathcal{D_{G_O}}, degree(a) \in 
	%\{0,2\}$
	\item $\forall n \in \mathcal{D_{G_O}} \cap V^\star, 
	degree(a) = 2$
\end{enumerate}

It is therefore natural to model this a STP with side constraints, since the 2 
first requirements imply that $T^\star$ is a Steiner Tree of the integration 
graph. By designing the weighting function $w_\mathcal{I}$ through ML 
techniques, as shown in Section \ref{SEC:ML}, 
our hope is that the minimum weight Steiner Tree is a valid semantic model for 
the new source.


\subsection{Using Patterns}

As explained in Subsection \ref{SSEC:pattern-mining}, we also tried to use 
frequently appearing patterns in order to incentivise the solution tree 
$T^\star$ to contain subgraphs of the alignment graph that have been frequently 
seen in the training set.

To do this, we use the support of each of the obtained patterns as a prize. If 
the tree contains a pattern, then its weight is automatically reduced by a the 
value of the support of that pattern. We will see in the next section how this 
information is integrated in the model.

\subsection{Unmatched Attributes}
It is common that the data sources to be integrated will have columns that 
simply can't be matched to the ontology.
This can happen when a column of a source table contains some information that 
is uninteresting to the user, or because the ontology has not been properly 
designed. 
Examples of these situations can be found in domain specific data 
\cite{Pham:semantic} or HTML tables \cite{Ritze:matching}.
In current systems, these columns are removed in a reprocess that requires extra time and effort as this is typically done manually in the real world.

For this reason, we add two artificial Class nodes to the integration graph:  
\emph{unknown} and \emph{root}. 
The latter will be connected to every other Class node in 
$\mathcal{V}_\mathcal{O}^{s^\star}$, including \emph{unknown}.
We also add a set $U = \{unk_1,...,unk_{|\mathcal{A}_{s^\star}|}\}$ of 
$|\mathcal{A}_{s^\star}|$ data 
nodes to the integration graph each connected to exactly one node in 
$\mathcal{A}_{s^\star}$ and to the \emph{unknown} Class node.  

If an attribute $a$ is matched to $unk_a$, then $unk_a$ will be linked to Class 
node \emph{unknown}. The rest of the attributes can then be matched normally 
and build  a semantic model as usual. Then, to maintain connectedness of the 
Steiner tree, the \emph{unknown} node and one of the selected Class nodes will 
both be connected to the \emph{root} node. Note that if all attributes find a 
match, then both the \emph{unknown} and \emph{root} won't be selected in the 
Steiner tree and the normal behavior will take place.
\ddg{Explain the weights of the edges introduced by the unknown nodes}




\section{Modeling as a Constraint Optimization Problem \label{SEC:CP}}

\subsection{Definitions}
A Constraint Satisfaction Problem (CSP) is a tuple $P = (\boldsymbol{v},D,C)$ 
where $\boldsymbol{v}$ is a 
set of \emph{variables}, $D$ is a set of unary constraints over 
$\boldsymbol{v}$ specifying 
the \emph{domain} of these variables, $C$ is a set of $n$-ary 
\emph{constraints} over variables $\boldsymbol{v}$.
A valuation $\theta(\boldsymbol{v})$ is a mapping from the set of variables to 
values in $D$. If there exist a valuation $\theta^\star$ such that all 
variables map 
to exactly one value, and all the constraints in $D\cup C$ are satisfied by the 
valuation, then $\theta^\star$ is a \emph{solution} to $P$.

A Constraint Optimization Problem (COP) is a CSP with an additional 
\emph{objective function} $o : \boldsymbol{v} \mapsto \mathbb{R}$ and a 
\emph{sign} which is either \verb|minimize| or \verb|maximize|. 

A typical example of COP is the Traveling Salesman Problem, where we need to 
find a route that visits all cities in a region exactly one and is of minimal 
length.

\subsection{Constraint Programming}
Constraint Programming (CP) allows the user to model a CSP or COP and give it 
to a 
solver that will find a solution to the CSP, or will report unsatisfiability if 
no solution exists. In the case of COPs, the solver will try to optimize 
the objective function and prove optimality as well.

Briefly, the way a CP solver works is by assigning a value to each variable of 
$\boldsymbol{v}$ from $D$ in turn. At each iteration it will check whether any 
constraint in $C$ is violated, in which case it will backtrack to change it's 
last decision. The choice of the order of the variables to be assigned, and the 
choice of the value to be assigned to each variable is called the \emph{search 
strategy}.

Since only using a backtracking algorithm would have a prohibitive cost, CP 
uses a combination of search and \emph{propagation}. The latter is achieved by 
\emph{propagating} the last decision made via specialized algorithms called 
\emph{propagators}. A propagator is a function $p : (v, D_v) \mapsto D_v'$ that 
takes a subset of the variables of the problem $v \subseteq \boldsymbol{v}$ and 
the domain of those variables $D_v$ and returns a new domain for these 
variables 
such that $D_v' \sqsubseteq D$. That is, a propagator removes values form the 
domains of variables (when possible). For a propagator to be correct, it must 
not remove a value of the domain of a variable if such value could participate 
in a solution given the decisions already made.

\emph{Global constraints} are higher order constraints that enforce a 
complicated 
constraint over a set of variables. Typical examples of this is enforcing that 
a set of variables take different values, or that they describe a path a in a 
graph. Although it is possible to express these constraints with a conjunction 
of simple constraints, it is often the case that specific algorithms for these 
constraints perform substantially better than a decomposition approach (e.g. 
\cite{regin1994filtering}). A wide 
list of these global constraints can be found in \cite{beldiceanu2012global}.

\subsubsection{Example} Consider the toy problem $P$ over variables $a$ and $b$ 
such that $a \in \{2,3,4\}$, $b \in \{1,2,3\}$. Let $C = \{a + 2b \leq 4, a 
\neq b\}$ be the constraints. If the search step decides that $a = 
2$, then $(i)$ $a \neq b \Rightarrow b \in \{1,3\}$ and $(ii)$ $a + 2b \leq 4  
\Rightarrow b \in \{1\}$. Thus we automatically know that $b = 1$ without never 
trying any other of its original possible values. $\square$


\subsection{\relonto{} in Constraint Programming}
In order to model this problem we used the \minizinc{} language 
\cite{minizinc}, and the 
\chuffed{} solver \cite{chu2011improving} because it has a global constraint 
implemented for Steiner 
Tree Problems \cite{deuna2016steiner}. 

Because attributes must be connected to exactly one node of the alignment 
graph, and that node will be in $\mathcal{D_{G_O}} \cap V^\star$ 
then the part of the problem between attribute nodes and the alignment graph is 
actually a matching problem. Each attribute must match exactly to one node of 
$\mathcal{D_{G_O}}$. Note that not all nodes in $\mathcal{D_{G_O}}$ must match 
to an attribute, as not all of them are part of $T^\star$.

Because there are global constraints in CP specialized in matching 
\cite{regin1994filtering}, we split the problem into two parts: the 
\verb|steiner_tree| global constraint will only deal with the part of the 
integration graph that corresponds to the alignment graph, and the 
\verb|alldifferent| global constraint will deal with he matching part of the 
problem.

We use the following variables to represent the tree $T^\star$: Boolean 
variables $c_n,\forall n \in 
\mathcal{V_O}$, $c_e, \forall e \in	\mathcal{E_O}$ and an array of variables 
$match$ indexed by the set of attributes of $s^\star$. The combination of these 
sets fo variables define the value of $T^\star$: $c_n = \mathit{true}$ means 
that $n \in V^\star$, $c_e = \mathit{true}$ means that $e \in E^\star$ and 
$match[a] = d$ (for $a \in \mathcal{A}_{s^\star}$ and $d \in 
\mathcal{D_{G_O}}$) means that the edge $(a,d) \in 
\mathcal{M}_\mathcal{O}^{s^\star}$ is part of $T^\star$.

Additionally, for a given set of patterns $\mathcal{P}$ with a support function 
$w_\mathcal{P} : \mathcal{P} \mapsto \mathbb{R}$, we have a set of Boolean 
variables 
$c_p, \forall p \in \mathcal{P}$ that tells us whether a pattern $p$ appears in 
$T^\star$ or not.
The model is presented below.

\begin{flalign}
	& \text{Minimize~~} w_{STP} + w_{ADIFF} - w_{PAT}
	%\sum_{e \in \mathcal{E}_\mathcal{O}}c_e * 
	%w_\mathcal{I}(e) + \sum_{e \in \mathcal{M}_\mathcal{O}^{s^\star}} c_e * 
    %		w_\mathcal{I}(e)
	\label{EQ:obj}&&\\
	&\text{such that~~}  \nonumber&& \\
	& \textit{steiner}(\{c_n| n \in \mathcal{V_O}\},\{c_e| e \in 
	\mathcal{E_O}\},\mathcal{G_O},w_\mathcal{O},w_\mathit{STP})  \label{EQ:stp} 
	&&\\
	&\forall d \in \mathcal{D_{G_O}}, degree(d) \leq 1 \label{EQ:deg1}&&\\
	&\forall d \in \mathcal{D_{G_O}}, c_d \Leftrightarrow degree(d) = 1 
	\label{EQ:deg2}&&\\
	&\forall a \in \mathcal{A}_{s^\star}, match[a] \in \{ d | (a,d)\in 
	\mathcal{M}_\mathcal{O}^{s^\star} \} \label{EQ:matchdom}&&\\
	& \textit{alldifferent}(match) \label{EQ:alld}&& \\
	& \forall a \in \mathcal{A}_{s^\star}, c_{match[a]} = \mathit{true} 
	\label{EQ:map}&&\\
	& w_{\mathit{ADIFF}} = \sum_{(a,d) \in \mathcal{M}_\mathcal{O}^{s^\star}} 
	w_\mathcal{I}(~(a,d)~) * \llbracket match[a] = d\rrbracket 
	\label{EQ:matchcost}  &&\\
	& \forall p \in \mathcal{P}, \big(\forall e\in edges(p), c_e = 
	\mathit{true} \big) \Leftrightarrow c_p \label{EQ:patt}&&\\
	& w_{PAT} = \sum_{p\in\mathcal{P}} w_\mathcal{P}(p)* c_p 
	\label{EQ:pcost} &&\\
	& c_{unknown} \Rightarrow \big( c_{root}  \land 
	c_{(unknown,root)} \big) \label{EQ:unk}
\end{flalign}

Eq. \ref{EQ:obj} is the objective function: we are minimizing the cost 
of $T^\star$ while collecting prizes for each pattern we use. Eq. \ref{EQ:stp} 
enforces that the solution 
$T^\star$ is indeed a tree defined by the $c_n$ and $c_e$ variables, subgraph 
of the alignment graph 
and of total weight $w_{STP}$. Equations \ref{EQ:deg1} and \ref{EQ:deg2} ensure 
that if a data node of the alignment graph is selected, then at most one edge 
reaches it (from the side of the alignment graph) and otherwise it is 
disconnected. Eq. \ref{EQ:matchdom} ensures that the domain of each variable in 
the array $match$ corresponds to a subset of data nodes of the alignment graph 
for which there is an edge connecting to the attribute at hand. Eq. 
\ref{EQ:alld} ensure that each attribute is mapped to exactly one data node of 
the alignment graph. Equations \ref{EQ:matchdom} and \ref{EQ:alld} ensure that 
there is exactly one data node matched to an attribute, which has to be one of 
the ones for which an edge existed. Eq. \ref{EQ:map} ensures that 
if a data node of the alignment graph has been mapped to some attribute, then 
that data node must be in the solution tree, and vice-versa. Eq. 
\ref{EQ:matchcost} computes the cost $w_{ADIFF}$ of the matches.
Eq. \ref{EQ:patt} indicated that a pattern is used if and only if all its edges 
are selected in the tree. Eq. \ref{EQ:pcost} computes the prizes collected by using patterns.
Eq. \ref{EQ:unk} ensures that if the \emph{unknown} class node is used, then it 
is connected to \emph{root}.
Notice how there is no further requirement for unmatched attributes, as the 
$unk_i$ data nodes behave like normal data nodes, and the connectedness 
requirement will make sure that \emph{root} is connected to the rest of the 
tree (i.e. the semantic model).

Note how this CP model is easily adaptable to more classic settings where no 
patterns are used (by dropping Eqs. \ref{EQ:patt} and \ref{EQ:pcost}), or where 
the \emph{unknown} nodes are used (by dropping \ref{EQ:unk}).
\section{Results \label{SEC:Res}}

\subsection{Experimental Setup}
\ddg{TODO}

We run experiments on two domains: museum and soccer (see Fig.~\ref{tab:data} for statistics).

\begin{table}[ht]\small
  \centering
  \caption{Description of data sources.}\label{tab:data}
		\begin{tabular}{ccccc} 
		\hline
		\multirow{2}{*}{\textbf{Domain}} & \# data & \# semantic & \# & \# unknown\\
		 & sources & labels & attributes & attributes\\
		\hline
		museum & 29 & 20 & 443 & 159  \\
		soccer & 12 & 18 & 138 & 42 \\
		\hline
		\end{tabular} 
\end{table}

%\begin{table*}[ht]
%  \centering
%  \caption{Description of data sources.}\label{tab:data}
%		\begin{tabular}{ccccccc} 
%		\hline
%		\multirow{2}{*}{\textbf{Domain}} & \# & \# semantic & \# & \# unknown & avg \# rows & avg \# attributes\\
%		 & sources & labels & attributes & attributes & per source & per source\\
%		\hline
%		museum & 29 & 20 & 443 & 159 & 6978.89 & 15.27 \\
%		soccer & 12 & 18 & 138 & 42 & 2120.16 & 11.5 \\
%		\hline
%		\end{tabular} 
%\end{table*}

We have run all our experiments on a Dell server with 252 GiB of memory, 2 CPUs with 4 cores each, 1 Titan GPU and 1 GeForce 1080 Ti GPU.
\npr{check characteristics}



\subsection{Experimental Results}
\ddg{TODO}

We have developed a new approach for semantic labeling which can efficiently handle the \emph{unknown} class.
We demonstrate its efficiency by comparing against the state-of-the-art approach DSL~\cite{Pham:semantic}.
\npr{Explain}

\begin{table}[t]\small
  \centering
  \caption{Average performance of semantic labeling for leave one out strategy.}
  	\label{tab:unknownloo}
  	\begin{tabular}{c|cc|cc} 
  		\hline
  		\multirow{2}{*}{Model} & \multicolumn{2}{c|}{MRR scores} & \multicolumn{2}{c}{Train time ($s$)}\\
  		 & museum & soccer & museum & soccer\\
  		\hline
  		DSL & 0.56 & 0.618 & 156.6 & 36.3\\
 		Serene & 0.866 & 0.827 & 100.6 & 6.8\\
  		\hline
		\end{tabular} 
%\vspace*{-3mm}
\end{table}

\begin{figure*}[ht]\small
\pgfplotsset{
    small,
    %legend style={legend pos=north east}
    legend style={
        at={(0.01,0.01)},
        anchor=south west,
    },
   }%
\begin{minipage}[b]{.5\linewidth}
\centering
\begin{tikzpicture}[baseline]
\begin{axis}[
		    xlabel={\emph{numBags}},
		    ylabel={Performance (MRR)},
		    xmin=0, xmax=150,
		    ymin=0.5, ymax=1,
		    xtick={0,10,50,100,150},
		    ytick={0.5,0.6,0.7,0.8,0.9,1},
		    legend pos=south east,
		    ymajorgrids=true,
		    grid style=dashed
		]

		\addplot[
		    color=blue,
		    mark=square,
		    ]
		    coordinates {
		    (10, 0.85154623154623166)(50, 0.85902097902097896)(100,0.87487956487956486)(150,0.8802331002331002)
		    };
		\addplot[
		    color=red,
		    mark=*,
		    ]
		    coordinates {
		    (10,  0.73272601851632158)(50, 0.73596072887032105)(100,0.73736629035127532)(150,0.73512315058140676)
		    };
		\addplot[
		    color=green,
		    mark=x,
		    ]
		    coordinates {
		    (10,  0.53396973928187841)(50, 0.56218126081141884)(100,0.55857468339226135)(150,0.55938671902457904)
		    };
		 \addplot[
		    color=brown,
		    mark=+,
		    ]
		    coordinates {
		    (10,  0.81292733659634253)(50, 0.81182668838989458)(100, 0.80705336361770219)(150,0.80801980454223066)
		    };
		 \addplot[
		    color=violet,
		    mark=star,
		    ]
		    coordinates {
		    (10,   0.87823326846764416)(50, 0.89727564102564272)(100,0.9136698717948738)(150,0.91708333333333425)
		    };
		%\legend{weather,weapons,soccer,museum,city}

		\end{axis}
\end{tikzpicture}
\subcaption{fixing \emph{bagSize}=100}\label{fig:numbags}
\end{minipage}%
%
\begin{minipage}[b]{.5\linewidth}
\centering
\begin{tikzpicture}[baseline]
		\begin{axis}[
		    xlabel={\emph{bagSize}},
		    %ylabel={Performance (MRR)},
		    xmin=0, xmax=100,
		    ymin=0.5, ymax=1,
		    xtick={0,10,30,50,100},
		    ytick={0.5,0.6,0.7,0.8,0.9,1},
		    legend pos=outer north east,
		    ymajorgrids=true,
		    grid style=dashed
		]

		\addplot[
		    color=blue,
		    mark=square,
		    ]
		    coordinates {
		    (10, 0.88427350427350415)(30,  0.9027583527583527)(50,0.91336441336441332)(100,0.87871794871794873)
		    };
		\addplot[
		    color=red,
		    mark=*,
		    ]
		    coordinates {
		    (10,  0.75910921069769555)(30, 0.76156533626682754)(50,0.75502218858295522)(100,0.75538165183154382)
		    };
		\addplot[
		    color=green,
		    mark=x,
		    ]
		    coordinates {
		    (10,  0.56646107828012637)(30, 0.5693901714881866)(50,0.58629781920572777)(100,0.58408351395802571)
		    };
		 \addplot[
		    color=brown,
		    mark=+,
		    ]
		    coordinates {
		    (10,  0.78552344907839267)(30, 0.78870711278952932)(50,0.78519302797324753)(100,0.77792094596490047)
		    };
		 \addplot[
		    color=violet,
		    mark=star,
		    ]
		    coordinates {
		    (10,  0.80810421349483996)(30, 0.84745259081196467)(50,0.8751719894688631)(100,0.89739411630036825)
		    };
		\legend{weather,weapons,soccer,museum,city}

		\end{axis}
	\end{tikzpicture}
\subcaption{fixing \emph{numBags}=50}\label{fig:bagsize}
\end{minipage}
\caption{Average precision and recall on museum domain.}\label{fig:bagging}
\end{figure*}

\section{Related Work \label{SEC:pw}}
\ddg{rewrite, add more}
\npr{Now the opposite: shrink please}

Relational data sources are still one of the most popular ways to store enterprise or Web data, however, the issue with relational schema is the lack of a well-defined semantic description.
A common ontology provides a way to represent the meaning of a relational schema and can facilitate the integration of heterogeneous data sources within a domain.
Indicating semantic correspondences manually might be appropriate if only few data sources need to be integrated, however, it becomes tedious with the growing number of heterogeneous schemata.
Hence, automatic or semi-automatic approaches for relational-to-ontology schema mapping are being actively developed.


The majority of approaches to solve the relational-to-ontology (\relonto{}) mapping problem are based on heuristic rules and alignment of constraints specified within relational schemata and ontologies.
A very comprehensive overview and comparison of existing mapping generation tools based on this approach is given in~\cite{Pinkel:rodi} and~\cite{Spanos:semweb}.
As examples, there are BootOX~\cite{Jimenez:Bootox}, MIRROR~\cite{Luciano:Mirror} and  ontop~\cite{Fagin:Clio}.
Crudely speaking, these tools first apply a default direct mapping specified by the W3C.
Further, the default ontology is enriched by using explicit and implicit schema constraints.
Finally, ontology alignment techniques are applied to match the default ontology to the target ontology.
The main advantage of these systems is the ability to run in a fully automatic setting.
Our approach is complementary to the approaches from this group and at its current stage is semi-automatic.
However, constraint programming offers a convenient framework to incorporate integrity constraints specified either within relational or ontological schema as additional constraints to govern the search for the solution.
This opens an interesting direction for further research to develop an automatic system.

A major issue with fully automatic systems is though that constraints may be inconsistent or absent completely, e.g., tables on the Web \ddg{Why?}.
To overcome this issue, we can apply ML techniques.
\cite{Limaye:Annotating} design a system to annotate web tables with entities for cell values, semantic labels for attributes and relationships for binary combinations of attributes.
As in our approach, they decompose the process of mapping into two main stages: semantic labeling and finding relationships between matched semantic labels.
\cite{Limaye:Annotating} enrich their data sources by using YAGO.
\cite{Mulwad:Semantic} extend this approach by leveraging information from Wikitology Knowledge Base (KB).
\cite{Venetis:Recovering} develop a scalable approach to recover the semantics of Web tables by incorporating data from the isA database KB.
\cite{Ritze:matching}, on the other hand, use DBPedia as their KB.
%extract additional data from knowledge bases to assign a semantic label to an attribute.
Hence, these approaches are limited to domains well represented in those knowledge bases.
Also, they are not able to find the relation between attributes in the table if there is no direct connection between the attributes.
Our approach, on the other hand, allows a model to be trained on any data and can infer complex semantic paths which might exist between attributes.
However, it might be further bootstrapped by leveraging external knowledge bases.
This is especially beneficial at the start when the system does not have sufficient training data.

As mentioned above, the approaches for mapping Web tables also perform semantic labeling.
They design various similarity metrics for attribute names and attribute values.
However, they disregard the attributes which are not matched to the ontology (the so-called \emph{unknown} class of attributes).
It is clear that we cannot directly speak about similarity for unmatched attributes, since they are rather dissimilar from known semantic types.
That is why we have developed a new approach for semantic labeling which can efficiently handle the \emph{unknown} class.
We demonstrate its efficiency by comparing against the state-of-the-art approach DSL~\cite{Pham:semantic}.

We build upon the work of~\cite{taheriyan2016learning} and use their ideas for the construction of the alignment graph.
The only difference is that we introduce the \emph{unknown} and \emph{root} class nodes and as many \emph{unknown} data nodes as there are attributes in the modeled data source.
These nodes serve to capture the unmatched attributes from the source.
Though we have modified Karma to treat these additional nodes as well, our approach outperforms Karma since we have additional constraints for these nodes and use an exact algorithm to solve the STP.
\cite{taheriyan2016learning} treat the matching and STP parts of \relonto{} independently and use heuristic algorithms for both.
We, on the other hand, use exact algorithms for both parts and address them within a unified CP model.

In their follow up work, \cite{Taheriyan:Leveraging} suggest to use graph patterns to boost the performance of their system.
To perform semantic modeling in such scenario, \cite{Taheriyan:Leveraging} had to revise their algorithm by introducing additional heuristics.
However, in our case we had to add pattern variables and to modify the objective function in the MiniZinc model.
No changes to the solver were required.
This makes our system very convenient and opens directions for validating various additional constraints.
Though our approach beats the state-of-the-art system Karma in the conducted experiments, it is worth noting that the scalability of our approach is under question.
The main argument why exact solution for STP is feasible in our setting is that we map data sources to a domain-specific ontology which is expected to be limited in its size.

\ddg{Isn't this really similar??}
\npr{It is very similar, I'm even using their code partially :)}

\npr{Should I mention complex matches like 1:n and n:1 and iMap?}

\section{Conclusion}
\ddg{TODO} 
In this paper we have introduced a new approach to solve the problem of relational-to-ontology schema mapping.

Future directions:
incorporate Linked Open Data and other external knowledge bases to overcome cold start problem;
incorporate schema and ontology constraints.

\bibliographystyle{aaai}
\npr{TODO: shorten citations like conference names and if there are more than 4 authors use et al}
\bibliography{main}
\end{document}<|MERGE_RESOLUTION|>--- conflicted
+++ resolved
@@ -118,7 +118,7 @@
 assign costs to its edges. 
 Lastly, we use Constraint Programming (CP) to 
 find a minimum cost Steiner Tree in the graph.
-The goal is to assign the costs on the edges in such a way that the resulting Steiner Tree is a valid semantic model for the new source. 
+The goal is to assign the costs on the edges in such a way that the resulting Steiner Tree is a valid semantic model for the new source.
 
 The contributions of this work are:
 \begin{itemize}
@@ -223,9 +223,9 @@
 
 An ontology $\mathcal{O}$ is a specification of classes of objects, their 
 data properties and relationships between them.
-An example of an ontology is given in Fig.~\ref{FIG:onto}. 
+An example of an ontology is given in Fig.~\ref{FIG:onto}.
 A Class in an ontology can have \emph{data properties} or \emph{object properties}. 
-For example, an ``Organisation'' has a ``Person'' 
+For example, an ``Organisation'' has a ``Person''
 (which is a class with its own properties), and it has a ``name'' (which 
 is a data property). 
 Also, a Class can be a subclass of another Class. 
@@ -332,7 +332,7 @@
 $\mathcal{A}_s = (a_1,...,a_n)$.
 
 An \emph{attribute mapping} function $\phi : \mathcal{A}_s \mapsto 
-\mathcal{D}_m$ is a function which maps the attributes of the source $s$ into the nodes of the semantic model $m$. 
+\mathcal{D}_m$ is a function which maps the attributes of the source $s$ into the nodes of the semantic model $m$.
 It can be a partial mapping, meaning that only some of the attributes
 are connected to the nodes of $m$.
 
@@ -341,7 +341,7 @@
 Our problem can be stated now the following way. We have an ontology 
 $\mathcal{O}$ and a set of source descriptions $S_T = \{(s_1, m_1, \phi_1),..., 
 (s_l, m_l, \phi_l)\}$.
-Given a new source $s^\star$, we want to build a semantic model $m^\star$ and an attribute mapping function $\phi^\star$ such that 
+Given a new source $s^\star$, we want to build a semantic model $m^\star$ and an attribute mapping function $\phi^\star$ such that
 $\delta^\star = (s^\star,m^\star,\phi^\star)$ is an \emph{appropriate} source 
 description. We
 use the term ``appropriate'' since there might be many such triples which are
@@ -380,16 +380,16 @@
 where $\psi(a_i,l_j)$ indicates the confidence of the attribute $a_i$ to be 
 mapped to the semantic type $l_j$.
 
-Note that we keep all the matches, regardless of the confidence fo the match. 
-This is an important difference between our system and other approaches 
-\cite{taheriyan2016learning} that 
-remove some of the matches based on heuristics to then simplify the task of 
+Note that we keep all the matches, regardless of the confidence fo the match.
+This is an important difference between our system and other approaches
+\cite{taheriyan2016learning} that
+remove some of the matches based on heuristics to then simplify the task of
 finding the semantic model.
 
-%\ddg{IMPORTANT: Do we keep  all of them, or only the top $k$ with most 
-%confidence? If so, 
+%\ddg{IMPORTANT: Do we keep  all of them, or only the top $k$ with most
+%confidence? If so,
 %what is $k$?}
-%\npr{We keep all, that is the crucial difference from Karma which does some 
+%\npr{We keep all, that is the crucial difference from Karma which does some
 %voodoo heuristic filtering}
 
 
@@ -412,7 +412,7 @@
 Briefly, the algorithm has three parts:
 \begin{enumerate}
 \item Adding the known semantic models.
-\item Adding the semantic types learned for the target source. \ddg{If we keep 
+\item Adding the semantic types learned for the target source. \ddg{If we keep
 all matches, isn't this just adding all the semantic types?}
 \item Expanding the graph using the domain ontology $\mathcal{O}$.
 \end{enumerate}
@@ -560,7 +560,7 @@
 The hope is that with such information we can encourage the semantic model $m^\star$ for the new source to use groups of edges that                                       appeared often together in training semantic models.
 
 \npr{reformulate for typed directed multigraphs and example based on Fig3}
-In our context, we define a \emph{pattern} is a graph $P$ that is undirected 
+In our context, we define a \emph{pattern} is a graph $P$ that is undirected
 and simple (no multiple edges between two nodes, nor self-loops).
 
 Let $G = (V_G,E_G,\lambda_G)$ and $P = (V_P,E_P, \lambda_P)$ be two graphs 
@@ -582,23 +582,13 @@
 known as the Frequent Subgraph Mining (FSM), which contains the subgraph 
 isomorphism, known to be NP-complete. 
 There exists a range of tools that can achieve this task using Transactional 
-<<<<<<< HEAD
-Frequent Graph Pattern Mining\cite{petermann2017dimspan,yan2002gspan}. 
-We chose to use DIMSpan \cite{petermann2017dimspan}. 
-\ddg{CHECK! How do they solve an NP-complete problem??}
-\npr{Im not sure what to say here: there is just no guarantee how long it will take for the whole thing to run, except there is a threshold on how frequent they have to be; they use gSpan procedure to prune patterns and a variant of Ulmans algorithm for graph pattern matching}
- 
-We obtain patterns of size upto 6 in under 4 minutes for the biggest instances in our evaluation framework. \npr{Elaborate more, karma's approach for pattern mining took 1 hour, maybe cite my work on how databases perform for graph pattern matching}
-=======
-Frequent Graph Pattern Mining \cite{petermann2017dimspan,yan2002gspan}. 
-We chose to use DIMSpan \cite{petermann2017dimspan}, which uses gSpan as a 
+Frequent Graph Pattern Mining \cite{petermann2017dimspan,yan2002gspan}.
+We chose to use DIMSpan \cite{petermann2017dimspan}, which uses gSpan as a
 pruning procedure \cite{yan2002gspan}.
 %\ddg{CHECK! How do they solve an NP-complete problem??}
-%\npr{Im not sure what to say here: there is just no guarantee how long it will 
-%take for the whole thing to run, except there is a threshold on how frequent 
-%they have to be; they use gSpan procedure to prune patterns and a variant of 
-%Ulmans algorithm for graph pattern matching}
->>>>>>> edf86ee6
+%\npr{Im not sure what to say here: there is just no guarantee how long it will take for the whole thing to run, except there is a threshold on how frequent they have to be; they use gSpan procedure to prune patterns and a variant of Ulmans algorithm for graph pattern matching}
+
+We obtain patterns of size upto 6 in under 4 minutes for the biggest instances in our evaluation framework. \npr{Elaborate more, karma's approach for pattern mining took 1 hour, maybe cite my work on how databases perform for graph pattern matching}
 
 This tool provides us with a list of patterns that are frequent, as well as 
 their support. 
@@ -720,8 +710,8 @@
 	\path[draw] (a4) -- (con2);
 \end{tikzpicture}
 \caption{Example of integration graph. (`\tikz{ \node[att] () at (0,0)  
-{};}' are attribute nodes). We omit weights and only show the most likely 
-matches for clarity. Data node labels are 
+{};}' are attribute nodes). We omit weights and only show the most likely
+matches for clarity. Data node labels are
 abbreviated but 
 correspond to the ones shown in Fig \ref{FIG:ali}.}
 \label{FIG:inte}
