--- conflicted
+++ resolved
@@ -32,9 +32,6 @@
 \usepgfplotslibrary{colorbrewer}
 
 \usepackage{tikz}
-\tikzset{every picture/.style={font issue=\small},
-         font issue/.style={execute at begin picture={#1\selectfont}}
-        }
 \usetikzlibrary{shadows.blur}
 \usetikzlibrary{shapes.symbols}
 \usetikzlibrary{arrows,shapes,decorations.pathmorphing}
@@ -42,12 +39,12 @@
 \usetikzlibrary{decorations.text}
 \usetikzlibrary{decorations.pathmorphing}
 \usetikzlibrary{mindmap,backgrounds}
-\tikzstyle{class}=[draw,green,ellipse,align=center,fill=green!25,text=black]
+\tikzstyle{class}=[ellipse,align=center,fill=green!25]
 \tikzstyle{data}=[draw,rectangle,align=center,black!70]
 \tikzstyle{att}=[rectangle,align=center,fill=brown!70!red]
 \tikzstyle{hasaA} = 
 [draw,densely dashed,-,black!70,decoration={snake,segment 
-length=10,amplitude=0.3,post length=4}]
+length=10,amplitude=1.5,post length=4}]
 \tikzstyle{hasaC} = [>=stealth',draw,thick,-, black]
 \tikzstyle{isa} = [>=o,draw,densely dotted,very thick,black!90]
 
@@ -64,15 +61,10 @@
 \newcommand{\minizinc}{\textsc{MiniZinc}}
 \newcommand{\chuffed}{\textsc{Chuffed}}
 \newcommand{\relonto}{\textsc{Rel2Onto}}
-\newcommand{\karma}{\textsc{Karma}}
-\newcommand{\serene}{\textsc{Serene}}
-\newcommand{\serenepats}{\textsc{SerenePats}}
 
 \newcommand{\etal}{\textit{et al.}}
 
 \newcommand{\code}[1]{\texttt{#1}}
-
-\newcommand{\ignore}[1]{}
 
 %PDF Info Is Required:
 
@@ -126,9 +118,7 @@
 assign costs to its edges. 
 Lastly, we use Constraint Programming (CP) to 
 find a minimum cost Steiner Tree in the graph.
-The goal is to assign the costs on the edges in such a way that the resulting 
-Steiner Tree is a valid and coherent semantic model for the new source. 
-We call our system \serene{}.
+The goal is to assign the costs on the edges in such a way that the resulting Steiner Tree is a valid and coherent semantic model for the new source. 
 
 The contributions of this work are:\ddg{TODO}
 \begin{itemize}
@@ -136,14 +126,13 @@
 	\item An efficient approach to handle attributes which cannot be matched to the ontology. \npr{semantic labeling model and root, unknown nodes in the alignment graph and additional constraints} 
 \end{itemize}
 
-
+Section \ref{SEC:pw} presents the previous work done to achieve this task. 
 Section \ref{SEC:problem} formally states the problem. 
 In Section \ref{SEC:ML} we present how we convert the information given into a 
 useful data representation. 
 Section \ref{SEC:STP} shows how we model the problem as a STP, 
 whereas Section \ref{SEC:CP} discusses how we implement the model in CP. 
 Section \ref{SEC:Res} shows our results. 
-Section \ref{SEC:pw} presents the previous work done to achieve this task. 
 
 \section{Problem Statement \label{SEC:problem}}
 
@@ -152,11 +141,11 @@
 \centering
 \begin{tikzpicture}
 	\node[class] (pe) at (0,0)  {Person};
-	\node[class] (co) at (0,-2) {Organisation};
-	\node[class] (ev) at (3,0.2) {Event};
+	\node[class] (co) at (0,-3) {Organisation};
+	\node[class] (ev) at (3.5,1) {Event};
 	\node[class] (pl) at (5,-1) {Place};
-	\node[class] (ci) at (3,-2.5) {City};
-	\node[class] (st) at (5,-2.5) {State};
+	\node[class] (ci) at (3,-3) {City};
+	\node[class] (st) at (5,-3) {State};
 	
 		
 	\path[hasaC,->] (pe) edge [bend left= -30] 
@@ -165,7 +154,7 @@
 	node [midway, above, sloped] {ceo} (pe) ;
 	
 	\path[hasaC,->] (co) edge [] 
-	node [near start, above, sloped] {location} (pl) ;
+	node [midway, above, sloped] {location} (pl) ;
 	
 	\path[hasaC,->] (pe) edge [bend left = -20] 
 	node [midway, above, sloped] {bornIn} (pl) ;
@@ -190,24 +179,24 @@
 	\path[isa,->] (st) -- node [] {} (pl) ;
 	
 
-	\path[draw,hasaA,->] (pe) edge [decorate,out=140,in=0] 
-	node [midway, above, sloped] {name} (-0.9,0.5);
-	\path[draw,hasaA,->] (pe) edge [decorate,out=100,in=0] 
-	node [midway, above, sloped] {birthDate} (-0.9,1);	
+	\path[draw,hasaA,->] (pe) edge [decorate,bend left = 10] 
+	node [midway, above, sloped] {name} (-0.5,2);
+	\path[draw,hasaA,->] (pe) edge [decorate,bend left = 0] 
+	node [midway, below, sloped] {birthDate} (0,2);	
 	
 	\path[draw,hasaA,->] (co) edge [decorate,bend left = 0] 
-	node [midway, below, sloped] {name} (-1,-3);
+	node [midway, below, sloped] {name} (-1,-5);
 	\path[draw,hasaA,->] (co) edge [decorate,bend left = 0] 
-	node [midway, above, sloped] {phone} (0,-3.2);
+	node [midway, above, sloped] {phone} (0,-5);
 	\path[draw,hasaA,->] (co) edge [decorate,bend left = 0] 
-	node [midway, above, sloped] {email} (1.4,-3);
-	
-	\path[draw,hasaA,->] (ev) edge [decorate,out=70,in=200] 
-	node [midway, above, sloped] {startDate} (3.8,1);
+	node [midway, above, sloped] {email} (1,-5);
+	
 	\path[draw,hasaA,->] (ev) edge [decorate,bend left = 0] 
-	node [midway, above, sloped] {endDate} (4.5,0.8);
+	node [midway, below, sloped] {startDate} (2.5,3.2);
 	\path[draw,hasaA,->] (ev) edge [decorate,bend left = 0] 
-	node [midway, above, sloped] {title} (5,0.2);
+	node [midway, above, sloped] {endDate} (3.5,3.2);
+	\path[draw,hasaA,->] (ev) edge [decorate,bend left = 0] 
+	node [midway, below, sloped] {title} (4.5,3.2);
 	
 	\path[draw,hasaA,->] (pl) edge [decorate,bend left = 0] 
 	node [midway, above, sloped] {name} (6.5,-1.8);
@@ -230,26 +219,24 @@
 \end{figure}
 
 In our work we consider that an ontology $\mathcal{O}$ has such basic elements as classes which represent a set of concepts, literal values, individuals which are members of classes and properties~\cite{Spanos:semweb}.
-Properties are classified into \emph{object properties}, which relate two 
-individuals, 
-and \emph{datatype properties}, which relate individuals to literal values.
+Properties are classified into object properties, which relate two individuals, and datatype properties, which relate indivuduals to literal values.
 An example of an ontology is given in Fig.~\ref{FIG:onto}. 
 Here, an individual of the class ``Organisation'' can be related to an individual of the class ``Person'' via object properties ``ceo'' or ``worksFor'', and it can have a data property ``name''. 
 We also consider a special ``subclass'' (or ``is-a'') type of object properties.
 For 
 example, ``Cities'' and ``States'' are both ``Places''. 
 A subclass inherits all the properties of the parent class.
+\npr{check}
 
 A \emph{semantic model} $m$ is a directed graph with two types of nodes: 
 \emph{class nodes} and \emph{data nodes}. 
 We denote them as $\mathcal{C}_m$ and $\mathcal{D}_m$ respectively.
-$ \mathcal{C}_m$ corresponds to classes in the ontology 
-whereas $\mathcal{D}_m$ corresponds to data 
-properties. 
-Edges in the semantic model correspond to properties in the ontology, as 
-shown in Fig.~\ref{FIG:onto} and \ref{FIG:sem}.
-The semantic model may have several instances of a same ontology class or 
-object property.
+ We define $\mathcal{N}_m = \mathcal{C}_m \cup 
+\mathcal{D}_m$. $ \mathcal{C}_m$ corresponds to classes in the ontology 
+$\mathcal{O}$. $\mathcal{D}_m$ corresponds to data 
+properties in the ontology. 
+The edges in the semantic model correspond to object properties in the ontology, as shown if Fig.~\ref{FIG:onto} and \ref{FIG:sem}.
+The semantic model may have several instances of the same ontology class or object property.
 
 \begin{figure}[ht]
 \centering
@@ -260,11 +247,11 @@
 	\node[class] (ci) at (1,0) {\small City};
 	\node[class] (st) at (-1,0) {\small State};
 	
-	\node[data] (pen) at (2.5,-0.7) {\scriptsize Person.name};
-	\node[data] (peb) at (4.3,-0.7) {\scriptsize Person.birthDate};
-	\node[data] (cin) at (1,-0.7) {\scriptsize City.name};
-	\node[data] (stn) at (-1,-0.7) {\scriptsize State.name};
-	\node[data] (con) at (6,-0.7) {\scriptsize Org.name};
+	\node[data] (pen) at (2.5,-1) {\scriptsize Person.name};
+	\node[data] (peb) at (4.3,-1) {\scriptsize Person.birthDate};
+	\node[data] (cin) at (1,-1) {\scriptsize City.name};
+	\node[data] (stn) at (-1,-1) {\scriptsize State.name};
+	\node[data] (con) at (6,-1) {\scriptsize Org.name};
 	
 		
 	\path[hasaC,->] (pe) edge [bend left= 0] 
@@ -289,17 +276,17 @@
 	
 	\path[draw,hasaA,->] (st) -- (stn);
 \end{scope}
-\begin{scope}[yshift=-40]
+\begin{scope}[yshift=-60]
 	\node[class] (pl) at (-1,0)  {\small City};
 	\node[class] (pe) at (3,0)  {\small Person};
 	\node[class] (co) at (1,0) {\small Org.};
 	\node[class] (ev) at (6,0) {\small Event};
 	
-	\node[data] (pen) at (2.5,-0.7) {\scriptsize Person.name};
-	\node[data] (evs) at (4.2,-0.7) {\scriptsize Event.startDate};
-	\node[data] (eve) at (6,-0.7) {\scriptsize Event.endDate};
-	\node[data] (con) at (1,-0.7) {\scriptsize Org.name};
-	\node[data] (pln) at (-1,-0.7) {\scriptsize City.name};
+	\node[data] (pen) at (2.5,-1) {\scriptsize Person.name};
+	\node[data] (evs) at (4.2,-1) {\scriptsize Event.startDate};
+	\node[data] (eve) at (6,-1) {\scriptsize Event.endDate};
+	\node[data] (con) at (1,-1) {\scriptsize Org.name};
+	\node[data] (pln) at (-1,-1) {\scriptsize City.name};
 	
 		
 	\path[hasaC,->] (co) edge [bend left= 0] 
@@ -309,7 +296,7 @@
 	\path[hasaC,->] (ev) edge [bend left = 0] 
 	node [midway, above, sloped] {organizer} (pe) ;
 	
-	\path[hasaC,->] (co) edge [bend left = 0] 
+	\path[hasaC,->] (co) edge [bend left = -10] 
 	node [midway, above, sloped] {location} (pl) ;
 
 
@@ -355,11 +342,12 @@
 We use the term ``appropriate'' since there might be many such triples which are well-formed source descriptions, 
 but only one or a few will capture the intended meaning of the source. 
 Our goal is to automatically build $\delta^\star$ such that it maximizes the \emph{precision} and \emph{recall} between the semantic model 
-$m^\star$ and the semantic model $m^\dag$ that the user considers correct. 
-%\npr{definitions for precision and recall}
-
-
-\section{ML for Training on Source Descriptions \label{SEC:ML}}
+$m^\star$ and the semantic model $m^\dag$ that the user considers correct. \npr{definitions for precision and recall}
+
+
+\section{ML for Training on Source Descriptions \label{SEC:ML}\ddg{Better title 
+than this 
+please...}}
 
 
 \subsection{Semantic Labeling}
@@ -374,22 +362,16 @@
 We call this step \emph{semantic labeling}, which assigns a confidence value to a match of an attribute from $s^\star$ to a type $l \in 
 \mathcal{L_O}$.
 Typically semantic labeling techniques encounter several problems.
-Firstly, there can be naming conflicts~\cite{Pinkel:rodi}, including those 
-cases where users represent the same data in different ways.
-Secondly, semantically different attributes might have syntactically similar 
-content, for example, startDate versus endDate for the Event class.
+Firstly, there can be naming conflicts~\cite{Pinkel:rodi}, including those cases where users represent the same data in different ways.
+Secondly, semantically different attributes might have syntactically similar content, for example, startDate versus endDate for the Event class.
 Thirdly, a considerable number of attributes which do not have any corresponding property in the ontology, either by accident or on purpose.
 %\ddg{CHECK!}
 
 We formulate the problem of semantic labeling as a multi-class classification
 problem.
 The known source descriptions $S_T$ provide us the training sample.
-We compute a feature vector for each attribute in a data source and associate 
-the known semantic type with the corresponding feature vector.
-The feature vector includes characteristics of the attribute such as a number 
-of whitespaces and other special characters, statistics of values in the column 
-(e.g, mean/max/min string length and numeric statistics) and more. A full 
-list can be found in appendix \ddg{Apendix!}
+We compute a feature vector for each attribute in a data source \ddg{Which features?} and associate the known semantic type with the corresponding feature vector.
+The feature vector includes characteristics of the attribute such as a number of whitespaces and other special characters, statistics of values in the column (e.g, mean/ max/ min string length and numeric statistics) and many more.
 One of the important features characterising information content of an attribute is Shannon's entropy of the attribute's concatenated rows.
 Shannon's entropy (or information entropy~\cite{Manning:Introduction}) of a string $X$ is defined as
 $H(X) = -\sum_{i}{p_i \log_{2}p_i},$ where $p_i$ is the probability of a character, whose index in character vocabulary is $i$, to appear in $X$, and the summation ranges over all
@@ -410,17 +392,10 @@
 where $\psi(a_i,l_j)$ indicates the confidence of the attribute $a_i$ to be 
 mapped to the semantic type $l_j$.
 
-Note that we keep all the matches, regardless of the confidence fo the match. 
-This is an important difference between our system and other approaches 
-\cite{taheriyan2016learning} that 
-remove some of the matches based on heuristics to then simplify the task of 
-finding the semantic model.
-
-%\ddg{IMPORTANT: Do we keep  all of them, or only the top $k$ with most 
-%confidence? If so, 
-%what is $k$?}
-%\npr{We keep all, that is the crucial difference from Karma which does some 
-%voodoo heuristic filtering}
+\ddg{IMPORTANT: Do we keep all of them, or only the top $k$ with most 
+confidence? If so, 
+what is $k$?}
+\npr{We keep all, that is the crucial difference from Karma which does some voodoo heuristic filtering}
 
 
 \subsection{Alignment Graph}
@@ -439,20 +414,17 @@
 The links correspond 
 to properties in  $\mathcal{O}$ and are weighted \cite{taheriyan2016learning}.
 
-The algorithm we use for the construction of the alignment graph 
-$\mathcal{G_O}$ was given by~\cite{taheriyan2016learning}.
+The algorithm for the construction of the alignment graph $\mathcal{G_O}$ follows the ideas of~\cite{taheriyan2016learning}.
 Briefly, the algorithm has three parts:
-%\begin{enumerate}
-$(i)$ %\item 
-Adding the known semantic models
-$(ii)$ %\item 
-Adding the semantic types learned for the target source
-%\item 
-$(iii)$ Expanding the graph using the domain ontology $\mathcal{O}$.
-%\end{enumerate}
-
-Note how the alignment graph contains data nodes that correspond to semantic 
-types. 
+\begin{enumerate}
+\item Adding the known semantic models.
+\item Adding the semantic types learned for the target source. \ddg{TODO: see 
+Important note above}
+\item Expanding the graph using the domain ontology $\mathcal{O}$.
+\end{enumerate}
+
+Note how the alignment graph contains data nodes that correspond to at least 
+some of the semantic types. 
 For instance, it could contain two nodes $City.name$ and $State.name$ rather than just one node $name$ connected to two 
 nodes $City$ and $State$. 
 We say these nodes are \emph{induced} into the 
@@ -464,19 +436,14 @@
 such a way that edges which are present in
 the known semantic models have lower weights than those 
 which are inferred from the ontology.
-As we will see in the next section, this makes edges present in semantic models 
-more attractive. 
-Details on the weighting function can be found in \cite{taheriyan2016learning}.
-%\ddg{How exactly are they weighted?}
+As we will see in the next section, this makes edges present in semantic models more attractive. \ddg{How exactly are 
+they weighted?}
 
 An example alignment graph is illustrated in Fig.~\ref{FIG:ali}. 
-%Bigger examples can be found in \cite{Taheriyan2013}. 
+Bigger examples can be found in \cite{Taheriyan2013}. 
 Black links correspond to the links which are supported by the known semantic models. 
-Blue and orange links are inferred from the ontology $\mathcal{O}$ (the orange 
-ones correspond to the ones added to connect Classes of the ontology that never 
-appeared in the semantic models).
-% and can be assigned the 
-%maximum weight $w_max$ \ddg{where does this weight come from?}
+Blue and orange links are inferred from the ontology $\mathcal{O}$ (the orange ones correspond to the ones added to connect Classes of the ontology that never appeared in the semantic models) and can be assigned the 
+maximum weight $w_max$ \ddg{where does this weight come from?} .
 
 
 \begin{figure}[ht]
@@ -488,11 +455,11 @@
 	\node[class] (ci1) at (1,0) {\small City1};
 	\node[class] (st1) at (-1,0) {\small State};
 	
-	\node[data] (pen) at (2.3,0.7) {\scriptsize Person1.name};
-	\node[data] (peb) at (4.2,0.7) {\scriptsize Person1.birthDate};
-	\node[data] (cin) at (0.7,0.7) {\scriptsize City1.name};
-	\node[data] (stn) at (-1,0.7) {\scriptsize State.name};
-	\node[data] (con) at (6,0.7) {\scriptsize Org1.name};
+	\node[data] (pen) at (2.3,1) {\scriptsize Person1.name};
+	\node[data] (peb) at (4.2,1) {\scriptsize Person1.birthDate};
+	\node[data] (cin) at (0.7,1) {\scriptsize City1.name};
+	\node[data] (stn) at (-1,1) {\scriptsize State.name};
+	\node[data] (con) at (6,1) {\scriptsize Org1.name};
 	
 		
 	\path[hasaC,->] (pe1) edge [bend left= 0] 
@@ -519,18 +486,18 @@
 
 
 % % % CC2
-\def\ysh{-2};
+\def\ysh{-2.5};
 
 	\node[class] (pl2) at (-1,0+\ysh)  {\small City2};
 	\node[class] (pe2) at (3,0+\ysh)  {\small Person2};
 	\node[class] (co2) at (1,0+\ysh) {\small Org.2};
 	\node[class] (ev2) at (6,0+\ysh) {\small Event};
 	
-	\node[data] (pen) at (2.3,-0.7+\ysh) {\scriptsize Person2.name};
-	\node[data] (evs) at (4.2,-0.7+\ysh) {\scriptsize Event.startDate};
-	\node[data] (eve) at (6,-0.7+\ysh) {\scriptsize Event.endDate};
-	\node[data] (con) at (0.7,-0.7+\ysh) {\scriptsize Org2.name};
-	\node[data] (pln) at (-1,-0.7+\ysh) {\scriptsize City2.name};
+	\node[data] (pen) at (2.3,-1+\ysh) {\scriptsize Person2.name};
+	\node[data] (evs) at (4.2,-1+\ysh) {\scriptsize Event.startDate};
+	\node[data] (eve) at (6,-1+\ysh) {\scriptsize Event.endDate};
+	\node[data] (con) at (0.7,-1+\ysh) {\scriptsize Org2.name};
+	\node[data] (pln) at (-1,-1+\ysh) {\scriptsize City2.name};
 	
 		
 	\path[hasaC,->] (co2) edge [bend left= 0] 
@@ -568,9 +535,7 @@
 	\path[draw,hasaC,->,blue!70] (ev2) -- (pe1);
 	
 	
-	\node[class,orange,fill=orange!30!white,text=black] (PL) at (3,\ysh/2)  
-	{\small 
-	Place};
+	\node[class,fill=orange!30!white] (PL) at (3,\ysh/2)  {\small Place};
 	
 	\path[draw,hasaC,->,orange!30!white] (pe1) edge[bend left=10] (PL);
 	\path[draw,hasaC,->,orange!30!white] (pe1) edge[bend left=-10] (PL);
@@ -583,14 +548,13 @@
 
 	\path[draw,hasaC,->,orange!30!white] (ev2) edge[out=90,in=0] (PL);
 	
-	\path[draw,isa,->,orange!30!white] (ci1) edge[out=-25,in=130] (PL);
-	\path[draw,isa,->,orange!30!white] (pl2) edge[out=50,in=180] (PL);
-	\path[draw,isa,->,orange!30!white] (st1) edge[out=-45,in=160] (PL);
+	\path[draw,isa,->,orange!30!white] (ci1) edge[out=-45,in=120] (PL);
+	\path[draw,isa,->,orange!30!white] (pl2) edge[out=90,in=180] (PL);
+	\path[draw,isa,->,orange!30!white] (st1) edge[out=-45,in=150] (PL);
 
 \end{tikzpicture}
 \caption{Example of alignment graph (`\tikz{ \node[class] () at (0,0)  
-{};}' `\tikz{ \node[class,orange,fill=orange!30!white,text=black] () at 
-(0,0)  
+{};}' and `\tikz{ \node[class,fill=orange!30!white] () at (0,0)  
 {};}' are class nodes, and `\tikz{ \node[data] () at (0,0)  {};}' are data 
 nodes). We omit weights for clarity.}
 \label{FIG:ali}
@@ -613,13 +577,10 @@
 We mine these patterns from the set of semantic models in the training set $S_T$.
 This is known as Transactional Frequent Graph Pattern Mining, which contains the subgraph 
 isomorphism, known to be NP-complete.
-The frequency of a pattern is an anti-monotonous measure, meaning that bigger 
-patterns will have lower supports than their subgraphs. \ddg{Define support}
+The frequency of a pattern is an anti-monotonous measure, meaning that bigger patterns will have lower supports than their subgraphs.
 We solve this pattern mining task with the tool DIMSpan \cite{petermann2017dimspan} which adapts gSpan~\cite{yan2002gspan} pruning techniques to the typed graphs and uses Apache Flink for scalability.  
 We obtain patterns of size upto 6 in under 4 minutes for the biggest instances in our evaluation framework. 
-\npr{Elaborate more, karma's approach for pattern mining took 1 hour, maybe 
-cite my work on how databases perform for graph pattern matching. Should it be 
-better in related work?}
+\npr{Elaborate more, karma's approach for pattern mining took 1 hour, maybe cite my work on how databases perform for graph pattern matching. Should it be better in related work?}
 
 
 %Let $G = (V_G,E_G,\lambda_G)$ and $P = (V_P,E_P, \lambda_P)$ be two graphs 
@@ -655,7 +616,7 @@
 \section{Steiner Tree Formulation \label{SEC:STP}}
 
 Given a graph $G =
-(V, E)$ and a subset of its nodes $T \subseteq V$, a 
+(V, E)$ and a subset of its nodes $T \subseteq V$ , called \emph{terminals}, a 
 Steiner Tree $G_s = (V_s, E_s )$ is a tree such that $T \subseteq V_s \subseteq 
 V$ and $E_s \subseteq E$. In other words, $G_s$ spans all the nodes in $T$ and 
 may include additional nodes from $V$, in particular to ensure the 
@@ -668,9 +629,10 @@
 To formulate the \relonto{} schema mapping problem as a STP for a new source 
 $s^\star$, we construct the 
 \emph{integration graph} $~\mathcal{I}_\mathcal{O}^{s^\star} = 
-(\mathcal{V}_\mathcal{O}^{s^\star},\mathcal{E}_\mathcal{O}^{s^\star})$, where  
-$\mathcal{V}_\mathcal{O}^{s^\star} = \mathcal{V_O} \cup 
-\mathcal{A}_{s^\star}$.
+(\mathcal{V}_\mathcal{O}^{s^\star},\mathcal{E}_\mathcal{O}^{s^\star})$, with 
+nodes $\mathcal{V}_\mathcal{O}^{s^\star} = \mathcal{V_O} \cup 
+\mathcal{A}_{s^\star}$, 
+edges $\mathcal{E}_\mathcal{O}^{s^\star}$.
 
 The set of edges $\mathcal{E}_\mathcal{O}^{s^\star}$ is constructed by using 
 all the edges in the alignment 
@@ -686,7 +648,7 @@
 w_\mathcal{O}(e)$. For an edge $e 
 \in \mathcal{M}_\mathcal{O}^{s^\star}$ connecting attribute $a_i$ to the node 
 $l_j$ induced by the semantic model, $w_\mathcal{I}(e) = - 
-ln(\psi(a_i,l_i))$. %\ddg{CHECK!}
+ln(\psi(a_i,l_i))$. \ddg{CHECK!}
 
 An example of integration graph can be found in Fig. \ref{FIG:inte}.
 
@@ -699,11 +661,11 @@
 	\node[class, rectangle, rounded corners] (CLASS) at (0,0) { \small{Class 
 	Nodes of Alignment Graph}};
 	
-	\node[data] (stn1) at (-3.9,-0.9) {\scriptsize S.n};
-	\node[data] (cin1) at (-3.1,-0.9) {\scriptsize C1.n};
-	\node[data] (pen1) at (-2.3,-0.9) {\scriptsize P1.n};
-	\node[data] (peb1) at (-1.5,-0.9) {\scriptsize P1.b};
-	\node[data] (con1) at (-0.7,-0.9) {\scriptsize O1.n};
+	\node[data] (stn1) at (-3.9,-1) {\scriptsize S.n};
+	\node[data] (cin1) at (-3.1,-1) {\scriptsize C1.n};
+	\node[data] (pen1) at (-2.3,-1) {\scriptsize P1.n};
+	\node[data] (peb1) at (-1.5,-1) {\scriptsize P1.b};
+	\node[data] (con1) at (-0.7,-1) {\scriptsize O1.n};
 	
 	\path[draw,hasaA] (CLASS) edge[out=180,in=90] (stn1);
 	\path[draw,hasaA] (CLASS) edge[out=190,in=90] (cin1);	
@@ -713,7 +675,7 @@
 
 
 % % % CC2
-\def\ysh{0.1};
+\def\ysh{0};
 	
 	\node[data] (cin2) at (0.7,-1+\ysh) {\scriptsize C2.n};
 	\node[data] (con2) at (1.5,-1+\ysh) {\scriptsize O2.n};
@@ -732,16 +694,16 @@
 height=18, minimum 
 width=220] 
 (source) at 
-(0,-2) 
+(0,-3) 
 {};
 \node[brown!40!red!40!white] 
 (source) at 
-(-4.1,-2) 
+(-4.1,-3) 
 {$s^\star$:};
-	\node[att] (a1) at (-3,-2) {\small Surame};
-	\node[att] (a2) at (-1,-2) {\small Workplace};
-	\node[att] (a3) at (1,-2) {\small Date};
-	\node[att] (a4) at (3,-2) {\small Location};
+	\node[att] (a1) at (-3,-3) {\small Surame};
+	\node[att] (a2) at (-1,-3) {\small Workplace};
+	\node[att] (a3) at (1,-3) {\small Date};
+	\node[att] (a4) at (3,-3) {\small Location};
 
 	\path[draw] (a1) -- (stn1);
 	\path[draw] (a1) -- (cin1);
@@ -764,9 +726,9 @@
 	\path[draw] (a4) -- (con2);
 \end{tikzpicture}
 \caption{Example of integration graph. (`\tikz{ \node[att] () at (0,0)  
-{};}' are attribute nodes). We omit weights and only show the most likely 
-matches for clarity. Data node
-are the same as in Fig \ref{FIG:ali}.}
+{};}' are attribute nodes). We omit weights for clarity. Data node labels are 
+abbreviated but 
+correspond to the ones shown in Fig \ref{FIG:ali}.}
 \label{FIG:inte}
 \end{figure}
 
@@ -775,10 +737,12 @@
 direction of the edges is ignored for the STP model (and are all treated as 
 undirected edges). 
 
-The goal is to build a subgraph $T^\star= (V^\star, E^\star)$ of
+The goal is to build a subgraph $T^\star= (V^\star, E^\star)$ 
+of the integration graph 
 $\mathcal{I}_\mathcal{O}^{s^\star}$ for the new source $s^\star$. The solution 
 $T^\star$ will 
-be used to build the source description $\delta^\star$. 
+be used to build the source description $\delta^\star = (s^\star, m^\star, 
+\phi^\star)$. 
 In particular, $(\mathcal{V_O} \cap V^\star,\mathcal{E_O} \cap E^\star)$ 
 corresponds to the semantic model, and 
 $(\mathcal{A}_{s^\star},\mathcal{M}_\mathcal{O}^{s^\star} \cap E^\star)$ 
@@ -786,20 +750,16 @@
 the attribute mapping function.
 
 The solution $T^\star$ must satisfy the following constraints:
-%\begin{enumerate}
-	$(i)$ %\item 
-	$T^\star$ must be a subgraph of $\mathcal{I}_\mathcal{O}^{s^\star}$,
-	$(ii)$ %\item 
-	$T^\star$ must be a tree (connected acyclic graph),
-	$(iii)$ %\item 
-	$\forall a \in \mathcal{A}_{s^\star}, a\in V^\star$,
-	$(iv)$ %\item 
-	$\forall a \in \mathcal{A}_{s^\star}, degree(a) = 1$,
+\begin{enumerate}
+	\item $T^\star$ must be a subgraph of $\mathcal{I}_\mathcal{O}^{s^\star}$
+	\item $T^\star$ must be a tree (connected acyclic graph)
+	\item $\forall a \in \mathcal{A}_{s^\star}, a\in V^\star$
+	\item $\forall a \in \mathcal{A}_{s^\star}, degree(a) = 1$
 	%\item $\forall n \in \mathcal{D_{G_O}}, degree(a) \in 
 	%\{0,2\}$
-	$(v)$ %\item 
-	$\forall n \in \mathcal{D_{G_O}} \cap V^\star, degree(a) = 2$
-%\end{enumerate}
+	\item $\forall n \in \mathcal{D_{G_O}} \cap V^\star, 
+	degree(a) = 2$
+\end{enumerate}
 
 It is therefore natural to model this a STP with side constraints, since the 2 
 first requirements imply that $T^\star$ is a Steiner Tree of the integration 
@@ -829,8 +789,7 @@
 designed. 
 Examples of these situations can be found in domain specific data 
 \cite{Pham:semantic} or HTML tables \cite{Ritze:matching}.
-In current systems, these columns are removed in a process that requires 
-extra time and effort as this is typically done manually in the real world.
+In current systems, these columns are removed in a reprocess that requires extra time and effort as this is typically done manually in the real world.
 
 For this reason, we add two artificial Class nodes to the integration graph:  
 \emph{unknown} and \emph{root}. 
@@ -846,8 +805,7 @@
 The rest of the attributes can then be matched normally 
 and build  a semantic model as usual. 
 Then, to maintain connectedness of the 
-Steiner tree, the \emph{unknown} node and one of the other selected Class nodes 
-will 
+Steiner tree, the \emph{unknown} node and one of the selected Class nodes will 
 both be connected to the \emph{root} node. 
 Note that if all attributes find a 
 match, then both the \emph{unknown} and \emph{root} won't be selected in the 
@@ -857,58 +815,73 @@
 
 
 
-\section{Modeling in Constraint Programming \label{SEC:CP}}
+\section{Modeling as a Constraint Optimization Problem \label{SEC:CP}}
+
 \subsection{Definitions}
-A Constraint Optimization Problem (COP) is a tuple $P = (\boldsymbol{v},C,o)$ 
+A Constraint Satisfaction Problem (CSP) is a tuple $P = (\boldsymbol{v},D,C)$ 
 where $\boldsymbol{v}$ is a 
-set of \emph{variables}, $C$ is a set of $n$-ary 
-\emph{constraints} over variables $\boldsymbol{v}$ and $o$ is an 
-\emph{objective function} $o : \boldsymbol{v} \mapsto \mathbb{R}$ to be 
-(w.l.o.g.) minimized. 
-A valuation such that all variables in $\boldsymbol{v}$ map 
-to exactly one value, and all the constraints in $C$ are satisfied by the 
-valuation is a \emph{solution} to $P$. A solution $\theta$ is optimal if$\not 
-\exists \theta', \theta'(\boldsymbol{v}) < \theta(\boldsymbol{v})$.
-
-
-\ignore{
+set of \emph{variables}, $D$ is a set of unary constraints over 
+$\boldsymbol{v}$ specifying 
+the \emph{domain} of these variables, $C$ is a set of $n$-ary 
+\emph{constraints} over variables $\boldsymbol{v}$.
+A valuation $\theta(\boldsymbol{v})$ is a mapping from the set of variables to 
+values in $D$. 
+If there exist a valuation $\theta^\star$ such that all 
+variables map 
+to exactly one value, and all the constraints in $D\cup C$ are satisfied by the 
+valuation, then $\theta^\star$ is a \emph{solution} to $P$.
+
+A Constraint Optimization Problem (COP) is a CSP with an additional 
+\emph{objective function} $o : \boldsymbol{v} \mapsto \mathbb{R}$ and a 
+\emph{sign} which is either \verb|minimize| or \verb|maximize|. 
+
 A typical example of COP is the Traveling Salesman Problem, where we need to 
 find a route that visits all cities in a region exactly one and is of minimal 
 length.
-}
-
-%\subsection{Constraint Programming}
-Constraint Programming (CP) allows the user to model a COP and give it 
-to a solver that will find solutions while optimizing 
-the objective function (and prove optimality).
+
+\subsection{Constraint Programming}
+Constraint Programming (CP) allows the user to model a CSP or COP and give it 
+to a 
+solver that will find a solution to the CSP, or will report unsatisfiability if 
+no solution exists. In the case of COPs, the solver will try to optimize 
+the objective function and prove optimality as well.
 
 Briefly, the way a CP solver works is by assigning a value to each variable of 
-$\boldsymbol{v}$ in turn. At each iteration it will check whether any 
+$\boldsymbol{v}$ from $D$ in turn. At each iteration it will check whether any 
 constraint in $C$ is violated, in which case it will backtrack to change it's 
-last decision. \ignore{The choice of the order of the variables to be assigned, 
-and the 
+last decision. The choice of the order of the variables to be assigned, and the 
 choice of the value to be assigned to each variable is called the \emph{search 
-strategy}}.
+strategy}.
+
 Since only using a backtracking algorithm would have a prohibitive cost, CP 
-uses a combination of search and \emph{propagation}. The latter is achieved by  
-removing inconsistent values 
-form the domains of variables. That way, values that cannot appear in a 
-solution, given the current set of decisions, are never tried by the search. 
+uses a combination of search and \emph{propagation}. The latter is achieved by 
+\emph{propagating} the last decision made via specialized algorithms called 
+\emph{propagators}. A propagator is a function $p : (v, D_v) \mapsto D_v'$ that 
+takes a subset of the variables of the problem $v \subseteq \boldsymbol{v}$ and 
+the domain of those variables $D_v$ and returns a new domain for these 
+variables 
+such that $D_v' \sqsubseteq D$. That is, a propagator removes values form the 
+domains of variables (when possible). For a propagator to be correct, it must 
+not remove a value of the domain of a variable if such value could participate 
+in a solution given the decisions already made.
+
 \emph{Global constraints} are higher order constraints that enforce a 
-complex 
-constraint over a set of variables. These are typically implemented with 
-specialized algorithms for these 
-constraints and perform substantially better than a decomposition approaches
-\cite{regin1994filtering,beldiceanu2012global}.
-
-\ignore{
+complicated 
+constraint over a set of variables. Typical examples of this is enforcing that 
+a set of variables take different values, or that they describe a path a in a 
+graph. Although it is possible to express these constraints with a conjunction 
+of simple constraints, it is often the case that specific algorithms for these 
+constraints perform substantially better than a decomposition approach (e.g. 
+\cite{regin1994filtering}). A wide 
+list of these global constraints can be found in \cite{beldiceanu2012global}.
+
 \subsubsection{Example} Consider the toy problem $P$ over variables $a$ and $b$ 
 such that $a \in \{2,3,4\}$, $b \in \{1,2,3\}$. Let $C = \{a + 2b \leq 4, a 
 \neq b\}$ be the constraints. If the search step decides that $a = 
 2$, then $(i)$ $a \neq b \Rightarrow b \in \{1,3\}$ and $(ii)$ $a + 2b \leq 4  
 \Rightarrow b \in \{1\}$. Thus we automatically know that $b = 1$ without never 
 trying any other of its original possible values. $\square$
-}
+
 
 \subsection{\relonto{} in Constraint Programming}
 In order to model this problem we used the \minizinc{} language 
@@ -926,17 +899,16 @@
 
 Because there are global constraints in CP specialized in matching 
 \cite{regin1994filtering}, we split the problem into two parts: the 
-$\mathit{steiner}$ global constraint will only deal with the part of the 
+\verb|steiner_tree| global constraint will only deal with the part of the 
 integration graph that corresponds to the alignment graph, and the 
-$\mathit{alldifferent}$ global constraint will deal with he matching part of 
-the 
+\verb|alldifferent| global constraint will deal with he matching part of the 
 problem.
 
 We use the following variables to represent the tree $T^\star$: Boolean 
 variables $c_n,\forall n \in 
 \mathcal{V_O}$, $c_e, \forall e \in	\mathcal{E_O}$ and an array of variables 
 $match$ indexed by the set of attributes of $s^\star$. The combination of these 
-sets of variables define the value of $T^\star$: $c_n = \mathit{true}$ means 
+sets fo variables define the value of $T^\star$: $c_n = \mathit{true}$ means 
 that $n \in V^\star$, $c_e = \mathit{true}$ means that $e \in E^\star$ and 
 $match[a] = d$ (for $a \in \mathcal{A}_{s^\star}$ and $d \in 
 \mathcal{D_{G_O}}$) means that the edge $(a,d) \in 
@@ -954,7 +926,8 @@
 	%\sum_{e \in \mathcal{E}_\mathcal{O}}c_e * 
 	%w_\mathcal{I}(e) + \sum_{e \in \mathcal{M}_\mathcal{O}^{s^\star}} c_e * 
     %		w_\mathcal{I}(e)
-	\label{EQ:obj}~~~\text{such that~~} && \\
+	\label{EQ:obj}&&\\
+	&\text{such that~~}  \nonumber&& \\
 	& \textit{steiner}(\{c_n| n \in \mathcal{V_O}\},\{c_e| e \in 
 	\mathcal{E_O}\},\mathcal{G_O},w_\mathcal{O},w_\mathit{STP})  \label{EQ:stp} 
 	&&\\
@@ -985,14 +958,13 @@
 and of total weight $w_{STP}$. Equations \ref{EQ:deg1} and \ref{EQ:deg2} ensure 
 that if a data node of the alignment graph is selected, then at most one edge 
 reaches it (from the side of the alignment graph) and otherwise it is 
-disconnected. \ignore{Eq. \ref{EQ:matchdom} ensures that the domain of each 
-variable in 
+disconnected. Eq. \ref{EQ:matchdom} ensures that the domain of each variable in 
 the array $match$ corresponds to a subset of data nodes of the alignment graph 
 for which there is an edge connecting to the attribute at hand. Eq. 
 \ref{EQ:alld} ensure that each attribute is mapped to exactly one data node of 
-the alignment graph.} Equations \ref{EQ:matchdom} and \ref{EQ:alld} ensure that 
-there is exactly one data node matched to an attribute. Eq. \ref{EQ:map} 
-ensures that 
+the alignment graph. Equations \ref{EQ:matchdom} and \ref{EQ:alld} ensure that 
+there is exactly one data node matched to an attribute, which has to be one of 
+the ones for which an edge existed. Eq. \ref{EQ:map} ensures that 
 if a data node of the alignment graph has been mapped to some attribute, then 
 that data node must be in the solution tree, and vice-versa. Eq. 
 \ref{EQ:matchcost} computes the cost $w_{ADIFF}$ of the matches.
@@ -1005,12 +977,13 @@
 requirement will make sure that \emph{root} is connected to the rest of the 
 tree (i.e. the semantic model).
 
-Note how this CP model is easy to adapt to more classic settings where no 
+Note how this CP model is easily adaptable to more classic settings where no 
 patterns are used (by dropping Eqs. \ref{EQ:patt} and \ref{EQ:pcost}), or where 
 the \emph{unknown} nodes are used (by dropping \ref{EQ:unk}).
 \section{Results \label{SEC:Res}}
 
 \subsection{Experimental Setup}
+\ddg{TODO}
 
 % datasets for evaluation
 We run experiments on two domains: museum and soccer (see Fig.~\ref{tab:data} for statistics).
@@ -1046,30 +1019,22 @@
 %\end{table*}
 
 % baseline for evaluation
-We choose \karma{}~\cite{taheriyan2016learning} as our baseline.
+We choose \emph{Karma}~\cite{taheriyan2016learning} as our baseline.
 This system also phrases the \relonto{} problem as STP and decomposes it further into two parts.
 However, they use heuristic algorithms both for the matching and for the STP parts.
 They solve the problems sequentially, i.e., once they produce a set of candidate mappings for attributes into the ontology, they fix this set and move onto the STP part.
 Additionally, they do not consider unmatched attributes in the sources.
-To ensure that \karma{} also handles such attributes, we change its semantic 
-labeling model, SemanticTyper~\cite{Ramnandan:Assigning}, to ours and we add a 
-special \emph{unknown} ontology which gives specification for \emph{root} and 
-\emph{unknown} nodes of the alignment graph.
-The first modification also ensures the fairness of evaluation since both 
-\karma{} and \serene{} will have the same matches for attributes.
+To ensure that Karma also handles such attributes, we change its semantic labeling model SemanticTyper~\cite{Ramnandan:Assigning} to ours and we add a special \emph{unknown} ontology which gives specification for \emph{root} and \emph{unknown} nodes of the alignment graph.
+The first modification also ensures the fairness of evaluation since both Karma and Serene will have the same matches for attributes.
 
 % performance metrics
 The performance of these systems is estimated in terms of \emph{precision} and \emph{recall}.
 Assuming $m^\star$ is the predicted semantic model and $m^\dag$ is the correct semantic model, then:
-$$\mathit{prec} = \frac{|\mathit{rel}(m^\star)\cap 
-\mathit{rel}(m^\dag)|}{|\mathit{rel}(m^\star)|}, 
-\mathit{recall} = \frac{|\mathit{rel}(m^\star)\cap 
-\mathit{rel}(m^\dag)|}{|\mathit{rel}(m^\dag)|}$$
+$$precision = \frac{|rel(m^\star)\cap rel(m^\dag)|}{|rel(m^\star)|}$$
+$$recall = \frac{|rel(m^\star)\cap rel(m^\dag)|}{|rel(m^\dag)|}$$
 where $rel(m)$ is the set of triples $(u,e,v)$ with $e$ being an edge from the vertex $u$ to the vertex $v$ in the semantic model $m$.
-\ignore{Since we want to estimate the accuracy of both the matching and STP 
-parts,
-we also include triples for attributes and data nodes into the corresponding 
-sets.}
+Since we want to estimate the accuracy of both the matching and STP parts,
+we also include triples for attributes and data nodes into the corresponding sets.
 Note that unmatched attributes as well as \emph{unknown} and \emph{root} nodes are not part of these sets.
 We perform also a modification to the ground truth semantic models:
 if the true semantic label of an attribute is not present in any of the previously mapped data sources,
@@ -1083,7 +1048,7 @@
 We use \emph{mean reciprocal rank} (MRR) to evaluate semantic labeling models.
 This measure is useful to estimate how highly the true semantic label is ranked among top $k$ suggestions.
 It is calculated the following way:
-$MRR = \frac{1}{n}\sum_{i=1}^{n}{\frac{1}{rank_i}},$
+$$MRR = \frac{1}{n}\sum_{i=1}^{n}{\frac{1}{rank_i}},$$
 where $rank_i$ is the rank of the correct semantic label for the attribute $a_i$ among the top $k$ predictions.
 
 
@@ -1101,32 +1066,28 @@
 % architecture
 We have run all our experiments on a Dell server with 252 GiB of memory, 2 CPUs with 4 cores each, 1 Titan GPU and 1 GeForce 1080 Ti GPU.
 \npr{check characteristics, AWS machine is bigger}
-In all our experiments we use a timeout threshold of 15s for \chuffed{}.
+In all our experiments we use a timeout threshold of 15s for the chuffed solver.
 
 \subsection{Experimental Results}
-
-To evaluate our new system \serene{}, we show that its semantic labeling model 
-produces more accurate matches for attributes and that the CP formulation leads 
-to better semantic models in terms of precision and recall.
-
-\ignore{We have developed a new approach for semantic labeling which can 
-efficiently handle the \emph{unknown} class.}
-\ignore{We demonstrate its efficiency by comparing against the state-of-the-art 
-approach DSL~\cite{Pham:semantic}. } %Repeat from above
+\ddg{TODO}
+
+To evaluate our new system \emph{serene}, we show that its semantic labeling model produces more accurate matches for attributes and the CP formulation leads to better semantic models in terms of precision and recall.
+
+We have developed a new approach for semantic labeling which can efficiently handle the \emph{unknown} class.
+We demonstrate its efficiency by comparing against the state-of-the-art approach DSL~\cite{Pham:semantic}.
 Tab.~\ref{tab:semlab} provides evidence that our new semantic labeling model is better suited for the task when there are unmatched attributes in domains.
 DSL uses heuristic measures to capture the similarity of attributes within the same class.
 It is clear that we cannot directly speak about similarity for unmatched attributes, since they are rather dissimilar from known semantic types.
 Our intution why our approach performs better is that we have encorporated features which are derived directly from attribute values and are not based on the notion of similarity.
 \npr{Good enough explanation?}
 
-\begin{table}[!ht]\small
+\begin{table}[t]\small
   \centering
   \caption{Average performance of semantic labeling models for leave one out strategy.}
   	\label{tab:semlab}
   	\begin{tabular}{c|cc|cc} 
   		\hline
-  		\multirow{2}{*}{Model} & \multicolumn{2}{c|}{MRR scores} & 
-  		\multicolumn{2}{c}{Train time ($s$)}\\
+  		\multirow{2}{*}{Model} & \multicolumn{2}{c|}{MRR scores} & \multicolumn{2}{c}{Train time ($s$)}\\
   		 & museum & soccer & museum & soccer\\
   		\hline
   		DSL & 0.56 & 0.618 & 156.6 & 36.3\\
@@ -1136,705 +1097,6 @@
 %\vspace*{-3mm}
 \end{table}
 
-
-
-\begin{figure}[!htb]
-\begin{minipage}[b]{.5\linewidth}
-\centering
-\hspace*{-15pt}
-\begin{tikzpicture}[baseline,scale=0.47]
-\begin{axis}[
-		    xlabel={\emph{known semantic models}},
-		    ylabel={},
-		    xmin=1, xmax=28,
-		    ymin=0.2, ymax=0.9,
-		    xtick={1,5,10,15,20,25,28},
-		    ytick={0.2,0.3,0.4,0.5,0.6,0.7,0.8,0.9,1},
-		    legend pos=south east,
-		    ymajorgrids=true,
-		    grid style=dashed,
-		    style = {font=\huge}
-		]
-
-		\addplot[
-		    color=blue,
-		    mark=square,
-		    ]
-		    coordinates {
-		    (1,0.517753313989873)(2,0.488688737671076)(3,0.51551313872799)(4,0.495118819099343)(5,0.527778910368045)(6,0.532176796157059)(7,0.566662366701066)(8,0.637110556563823)(9,0.685799234290614)(10,0.538089511412941)(11,0.621051710776405)(12,0.599367875333495)(13,0.670421793119162)(14,0.583598347357422)(15,0.623587223886899)(16,0.645277499838855)(17,0.653525664651826)(18,0.665572696108086)(19,0.670283086011174)(20,0.663804745401859)(21,0.633242908391853)(22,0.66099516031458)(23,0.644625119528521)(24,0.72069799334011)(25,0.737468671679198)(26,0.715572819263667)(27,0.727291592547725)(28,0.752558983666062)
-};
-		\addplot[
-		    color=red,
-		    mark=*,
-		    ]
-		    coordinates {
-		    (1,0.551714513556619)(2,0.682453503286837)(3,0.567702774084261)(4,0.646748619299324)(5,0.65492113250734)(6,0.701065228379203)(7,0.684439263401395)(8,0.700511175298951)(9,0.681034059961129)(10,0.685637253116215)(11,0.699316636125265)(12,0.697036509934383)(13,0.693463987436823)(14,0.704225209488367)(15,0.732978923190269)(16,0.724305489322319)(17,0.699459026247245)(18,0.716210056654951)(19,0.698987880687053)(20,0.733337516584389)(21,0.751908839952318)(22,0.75007040599401)(23,0.750592804644915)(24,0.814515445676703)(25,0.810987671748541)(26,0.817791638186375)(27,0.826003784931597)(28,0.809805364617137)
-};
-		\addplot[
-		    color=green,
-		    mark=x,
-		    ]
-		    coordinates {
-		    (1,0.598323207198336)(2,0.656420469232034)(3,0.551668227640311)(4,0.620327113896406)(5,0.623771074555817)(6,0.652894375155994)(7,0.625071981901494)(8,0.623287932111462)(9,0.601893257814311)(10,0.601192717220153)(11,0.602088073148115)(12,0.581718160067067)(13,0.570577347465439)(14,0.572274187082211)(15,0.581600752329829)(16,0.565774690293304)(17,0.5550594629542)(18,0.565097183518236)(19,0.524149694006153)(20,0.511449953555217)(21,0.576679655627024)(22,0.571388650336019)(23,0.546588180559473)(24,0.608169608169608)(25,0.608169608169608)(26,0.633066933066933)(27,0.634654234654234)(28,0.628305028305028)
-};
-<<<<<<< HEAD
-		%\legend{karma,serene,serene-pats}
-
-=======
-		
->>>>>>> 73cb5b04
-		\end{axis}
-\end{tikzpicture}
-\subcaption{Precission (museum)}\label{fig:museumprec}
-\end{minipage}%
-\begin{minipage}[b]{.5\linewidth}
-\centering
-\begin{tikzpicture}[baseline,scale=0.47]
-		\begin{axis}[
-		    xlabel={\emph{known semantic models}},
-		    %ylabel={recall},
-		    xmin=1, xmax=28,
-		    ymin=0.2, ymax=0.9,
-		    xtick={1,5,10,15,20,25,28},
-		    ytick={0.2,0.3,0.4,0.5,0.6,0.7,0.8,0.9,1},
-		    ymajorgrids=true,
-		    grid style=dashed,
-		    		    style = {font=\huge},
-		    legend style={at={(0.5,1.1)},anchor=south, legend columns=-1}
-		]
-
-		\addplot[
-		    color=blue,
-		    mark=square,
-		    ]
-		    coordinates {
-		    (1,0.300191975130116)(2,0.387168789342702)(3,0.418780803201093)(4,0.414852632606256)(5,0.449767567691694)(6,0.454560596014134)(7,0.472473240503931)(8,0.552403403170667)(9,0.618322253509807)(10,0.45708434156857)(11,0.540246526073466)(12,0.523083348403042)(13,0.603209776078489)(14,0.509054454749254)(15,0.54874878365927)(16,0.577977828772285)(17,0.583053944903167)(18,0.591126557438254)(19,0.592414794781259)(20,0.591100946357877)(21,0.575601120513223)(22,0.587190134384184)(23,0.575949431206362)(24,0.655469912102772)(25,0.649409306042166)(26,0.64025693035835)(27,0.652378142479562)(28,0.666045239412379)
-};
-		\addplot[
-		    color=red,
-		    mark=*,
-		    ]
-		    coordinates {
-		    (1,0.517923133776792)(2,0.667141218952813)(3,0.56262382276875)(4,0.646790367442541)(5,0.651735815098987)(6,0.706388551614468)(7,0.698383379116542)(8,0.714984169630376)(9,0.700346244485205)(10,0.704664218197892)(11,0.717929077647748)(12,0.711690361988742)(13,0.707592621296799)(14,0.725417933239758)(15,0.760334088253952)(16,0.741766948274724)(17,0.726258869970838)(18,0.748428390280994)(19,0.723282293295816)(20,0.746991608671798)(21,0.769430045325921)(22,0.751719414109543)(23,0.756837646239269)(24,0.816669125330383)(25,0.816669125330383)(26,0.821841539123487)(27,0.824453869322024)(28,0.810608519269777)
-};
-		\addplot[
-		    color=green,
-		    mark=x,
-		    ]
-		    coordinates {
-		    (1,0.592810513524547)(2,0.704036744254136)(3,0.580300590445518)(4,0.665729761381935)(5,0.671789291034815)(6,0.721540066765983)(7,0.718258458411911)(8,0.728686409419572)(9,0.71549775963672)(10,0.719667189083217)(11,0.729479363111076)(12,0.713288181617252)(13,0.723866470903981)(14,0.739158277862456)(15,0.764121967041831)(16,0.755829992510182)(17,0.746486501253236)(18,0.758703555728573)(19,0.723655728717502)(20,0.729409784115667)(21,0.774654705722995)(22,0.768167419063295)(23,0.754561938768098)(24,0.828459715477971)(25,0.828459715477971)(26,0.838717192206036)(27,0.841329522404573)(28,0.833544778412933)
-};
-		 %\legend{karma,serene,serene-pats}
-
-		\end{axis}
-	\end{tikzpicture}
-<<<<<<< HEAD
-\subcaption{recall}\label{fig:museumrec}
-\end{minipage}%
-%
-\begin{minipage}[b]{.33\linewidth}
-\centering
-\begin{tikzpicture}[baseline]
-\begin{axis}[
-		    xlabel={\emph{known semantic models}},
-		    %ylabel={time(s)},
-		    xmin=1, xmax=28,
-		    ymin=0.0, ymax=8.5,
-		    xtick={1,5,10,15,20,25,28},
-		    ytick={0.0,1,2,3,4,5,6,7,8},
-		    ymajorgrids=true,
-		    grid style=dashed,
-		    %legend pos=outer north east,
-		    %legend style={at={(0.5,-0.1)},anchor=north, legend columns=-1}
-		]
-
-		\addplot[
-		    color=blue,
-		    mark=square,
-		    ]
-		    coordinates {
-		    (1,0.268540382385254)(2,0.485812822977702)(3,0.346803307533264)(4,0.372188647588094)(5,0.367514610290527)(6,0.37602166334788)(7,0.376668055852254)(8,0.410835981369019)(9,0.422285079956055)(10,0.424292365709941)(11,0.439166347185771)(12,0.446258664131165)(13,0.46294093132019)(14,0.484450976053874)(15,0.489395022392273)(16,0.550653139750163)(17,0.543892900149027)(18,0.760240634282429)(19,0.529818336168925)(20,0.544886191685995)(21,0.576984961827597)(22,0.557323813438416)(23,0.563650608062744)(24,0.60092453956604)(25,0.626034975051881)(26,0.663434648513793)(27,0.692028045654297)(28,0.702148389816284)
-};
-		\addplot[
-		    color=red,
-		    mark=*,
-		    ]
-		    coordinates {
-		    (1,0.0175)(2,0.665)(3,0.585)(4,0.561666666666667)(5,0.62)(6,0.655)(7,0.605)(8,0.66)(9,0.655)(10,0.766666666666667)(11,0.783333333333333)(12,0.933333333333333)(13,0.901666666666667)(14,0.968333333333333)(15,0.956666666666667)(16,1.03333333333333)(17,1.34166666666667)(18,1.44666666666667)(19,1.30833333333333)(20,1.31333333333333)(21,1.27833333333333)(22,1.31333333333333)(23,1.28166666666667)(24,1.472)(25,1.526)(26,1.528)(27,1.642)(28,1.52)
-};
-		\addplot[
-		    color=green,
-		    mark=x,
-		    ]
-		    coordinates {
-		    (1,0.02)(2,0.696666666666667)(3,0.619166666666666)(4,0.67)(5,0.65)(6,0.64)(7,0.615833333333333)(8,0.674166666666667)(9,0.741666666666667)(10,0.8375)(11,0.9125)(12,1.62)(13,1.05)(14,1.94583333333333)(15,1.11916666666667)(16,2.85916666666667)(17,1.55583333333333)(18,1.53666666666667)(19,3.27)(20,1.399)(21,1.63833333333333)(22,1.66)(23,3.24181818181818)(24,3.64444444444444)(25,3.69777777777778)(26,2.343)(27,2.334)(28,2.373)
-};
-		 %\legend{karma,serene,serene-pats}
-
-		\end{axis}
-\end{tikzpicture}
-\subcaption{time (s)}\label{fig:museumtime}
-=======
-\subcaption{Recall (museum)}\label{fig:museumrec}
->>>>>>> 73cb5b04
-\end{minipage}%
-
-\begin{minipage}[b]{.5\linewidth}
-\centering
-\hspace*{-15pt}
-\begin{tikzpicture}[baseline,scale=0.47]
-\begin{axis}[
-		    xlabel={\emph{known semantic models}},
-		    ylabel={},
-		    xmin=1, xmax=11,
-		    ymin=0.5, ymax=0.9,
-		    xtick={1,2,4,6,8,10,11},
-		    ytick={0.5,0.6,0.7,0.8,0.9,1},
-		    legend pos=south east,
-		    ymajorgrids=true,
-		    grid style=dashed,
-		    		    		    style = {font=\huge},
-		]
-
-		\addplot[
-		    color=blue,
-		    mark=square,
-		    ]
-		    coordinates {
-		    (1,0.635191626901633)(2,0.549997502815009)(3,0.675720834727361)(4,0.719693253328935)(5,0.759169846724195)(6,0.760054331456753)(7,0.800812140122402)(8,0.812192030050689)(9,0.799552066440611)(10,0.821470975418344)(11,0.785878855002637)
-		    };
-		\addplot[
-		    color=red,
-		    mark=*,
-		    ]
-		    coordinates {
-		    (1,0.676934852587026)(2,0.61473599870339)(3,0.723937079602602)(4,0.786238815638129)(5,0.777035817669233)(6,0.781984613615049)(7,0.81368099248534)(8,0.817013725291758)(9,0.816270530687007)(10,0.846744827831784)(11,0.852649148301322)
-		    };
-		\addplot[
-		    color=green,
-		    mark=x,
-		    ]
-		    coordinates {
-		    (1,0.66759959719914)(2,0.629014687197419)(3,0.692208378950833)(4,0.744652988406557)(5,0.773486992410165)(6,0.756607637648352)(7,0.803820434917082)(8,0.793054493090329)(9,0.792256229657042)(10,0.822093203062231)(11,0.828181360184871)
-		    };
-		%\legend{karma,serene,serene-pats}
-
-		\end{axis}
-\end{tikzpicture}
-\subcaption{Precission (soccer)}\label{fig:soccerprec}
-\end{minipage}%
-\begin{minipage}[b]{0.5\linewidth}
-\centering
-\begin{tikzpicture}[baseline,scale=0.47]
-		\begin{axis}[
-		    xlabel={\emph{known semantic models}},
-		    %ylabel={recall},
-		    xmin=1, xmax=11,
-		    ymin=0.3, ymax=0.9,
-		    xtick={1,2,4,6,8,10,11},
-		    ytick={0.3,0.4,0.5,0.6,0.7,0.8,0.9,1},
-		    ymajorgrids=true,
-		    grid style=dashed, legend pos=south east,
-		    		    		    style = {font=\huge}
-		]
-
-		\addplot[
-		    color=blue,
-		    mark=square,
-		    ]
-		    coordinates {
-		    (1,0.444761527680188)(2,0.372447158105053)(3,0.545528381345078)(4,0.596008831526073)(5,0.6499887923799)(6,0.643884492868159)(7,0.685035675993026)(8,0.702870161195933)(9,0.654001538724769)(10,0.685153350715964)(11,0.662999993217779)
-		    };
-		\addplot[
-		    color=red,
-		    mark=*,
-		    ]
-		    coordinates {
-		    (1,0.690636806043505)(2,0.613080486764697)(3,0.72563707600459)(4,0.780625908674911)(5,0.776616927805676)(6,0.779496772132888)(7,0.813459305700685)(8,0.813245834960899)(9,0.810586300672508)(10,0.84298404022542)(11,0.849899398175261)
-		    };
-		\addplot[
-		    color=green,
-		    mark=x,
-		    ]
-		    coordinates {
-		    (1,0.689786194666577)(2,0.655399210040359)(3,0.719915653815835)(4,0.776231754935929)(5,0.802770096610387)(6,0.787355423564135)(7,0.838616573256072)(8,0.82175912881902)(9,0.821414409345444)(10,0.851497334083541)(11,0.85656084018153)
-		    };
-\legend{\karma{},\serene{},\serenepats{}}
-
-		\end{axis}
-	\end{tikzpicture}
-\subcaption{Recall (soccer)}\label{fig:soccerrec}
-\end{minipage}%
-\caption{Performance over the museum and soccer datasets\label{fig:perf}}
-\end{figure}
-
-
-% karma vs serene vs serene-pats
-We evaluate our new system \serene{} and its modification \serenepats{}, which 
-uses graph patterns, against the state-of-the-art system \karma{}.
-All three systems have access to the same set of matches produced by our semantic labeling model.
-Fig.~\ref{fig:perf} show their performance on the museum and soccer domains.
-We report average precision, recall and run times for the systems with regard to variable number of semantic models in the training set.
-For \serene{} and \serenepats{} we report the first solutions found by
-\chuffed{}.
-We use default parameters for \karma{} which were shown to yield the best 
-results~\cite{taheriyan2016learning}.
-As we can see, \serene{} produces on average the best semantic models in terms 
-of precision while \serenepats{} generates slightly better models in terms of 
-recall.
-If we consider results separately per each instance and not on average, there 
-are few instances where \karma{} generates more precise models, however, our 
-new approaches produce much better models in terms of recall in all considered 
-instances. 
-%%%%%%%%%%%%%%%%%%%%%%%%%%%%%%%%%%%%%%
-
-
-%% sequentially found solutions and different weights for patterns
-\begin{figure*}[h]\small
-\pgfplotsset{
-    small,
-    %legend style={legend pos=north east}
-    legend style={
-        at={(0.01,0.01)},
-        anchor=south west,
-    },
-   }%
-\begin{minipage}[b]{.34\linewidth}
-\centering
-\begin{tikzpicture}[baseline]
-\begin{axis}[
-		    xlabel={\emph{solution}},
-		    ylabel={Performance},
-		    xmin=0, xmax=20,
-		    ymin=0.7, ymax=1,
-		    xtick={0,5,10,15,20},
-		    ytick={0.7,0.8,0.9,1},
-		    legend pos=south east,
-		    ymajorgrids=true,
-		    grid style=dashed,
-		    legend style={at={(1.5,1.1)},anchor=south, legend columns=-1}
-		]
-
-		\addplot[
-		    color=blue,
-		    mark=square,
-		    ]
-		    coordinates {
-		    (0,0.813133718212162)(1,0.870689655172414)(2,0.869565217391304)(3,0.854700854700855)(4,0.847457627118644)(5,0.862068965517241)(6,0.862068965517241)(7,0.860869565217391)
-		    };
-		\addplot[
-		    color=red,
-		    mark=*,
-		    ]
-		    coordinates {
-		    (0,0.708791208791209)(1,0.720429778415431)(2,0.727852084972463)(3,0.734756097560976)(4,0.737969058591178)(5,0.723003960808839)(6,0.727905921593153)(7,0.740887177292826)(8,0.733003960808839)(9,0.746193299741805)(10,0.73554304773817)(11,0.74569890495285)(12,0.756325773784054)(13,0.745676961413577)(14,0.753615746683783)(15,0.7306060898002)(16,0.723882805154582)(17,0.720774744968293)(18,0.733079110976868)(19,0.731544715447155)(20,0.734034752112227)
-
-		    };
-		\addplot[
-		    color=green,
-		    mark=x,
-		    ]
-		    coordinates {
-		    (0,0.71031746031746)(1,0.722023912003826)(2,0.734193548387097)(3,0.740054370716392)(4,0.751788722391459)(5,0.752652119278914)(6,0.765286464150101)(7,0.766275317871063)(8,0.763956676916058)(9,0.779373522458629)(10,0.780497706328908)(11,0.786846912678115)(12,0.793409626193882)(13,0.801554001554001)(14,0.800878033205619)(15,0.861352657004831)(16,0.863636363636364)(17,0.863636363636364)(18,0.883720930232558)(19,0.8125)(20,0.795918367346939)
-		    };
-		\addplot[
-		    color=brown,
-		    mark=+,
-		    ]
-		    coordinates {
-		    (0,0.71031746031746)(1,0.722023912003826)(2,0.734193548387097)(3,0.740054370716392)(4,0.751788722391459)(5,0.752652119278914)(6,0.758342019705656)(7,0.772281323877069)(8,0.774638933587619)(9,0.786846912678115)(10,0.786846912678115)(11,0.795363644516187)(12,0.804524886877828)(13,0.797201562617384)(14,0.812955643390426)(15,0.775568181818182)(16,0.863636363636364)(17,0.883720930232558)(18,0.883720930232558)(19,0.883720930232558)(20,0.904761904761905)
-};
-		 \addplot[
-		    color=violet,
-		    mark=star,
-		    ]
-		    coordinates {
-		    (0,0.716727716727717)(1,0.728559859716244)(2,0.740860215053763)(3,0.746857091804827)(4,0.757315933275812)(5,0.758342019705656)(6,0.765286464150101)(7,0.779373522458629)(8,0.787744083140503)(9,0.786846912678115)(10,0.789244481875285)(11,0.804524886877828)(12,0.811442006269593)(13,0.803401771336554)(14,0.785524847694936)(15,0.849173553719008)(16,0.852651515151516)(17,0.866230213015439)(18,0.876750700280112)(19,0.85593220338983)(20,0.863247863247863)
-};
-		\legend{serene,pats-1,pats-5,pats-10,pats-20}
-
-		\end{axis}
-\end{tikzpicture}
-\subcaption{precision}\label{fig:solprec}
-\end{minipage}%
-%
-\begin{minipage}[b]{.33\linewidth}
-\centering
-\begin{tikzpicture}[baseline]
-		\begin{axis}[
-		    xlabel={\emph{solution}},
-		    %ylabel={recall},
-		    xmin=0, xmax=20,
-		    ymin=0.7, ymax=1,
-		    xtick={0,5,10,15,20},
-		    ytick={0.7,0.8,0.9,1},
-		    ymajorgrids=true,
-		    grid style=dashed,
-		    %legend style={at={(0.5,1.1)},anchor=south, legend columns=-1}
-		]
-
-		\addplot[
-		    color=blue,
-		    mark=square,
-		    ]
-		    coordinates {
-		    (0,0.790229885057471)(1,0.870689655172414)(2,0.862068965517241)(3,0.862068965517241)(4,0.862068965517241)(5,0.862068965517241)(6,0.862068965517241)(7,0.853448275862069)
-		    };
-		\addplot[
-		    color=red,
-		    mark=*,
-		    ]
-		    coordinates {
-		    (0,0.828456983629397)(1,0.828456983629397)(2,0.828456983629397)(3,0.828456983629397)(4,0.828456983629397)(5,0.82088122605364)(6,0.82088122605364)(7,0.823754789272031)(8,0.82088122605364)(9,0.823754789272031)(10,0.841431556948798)(11,0.841431556948798)(12,0.841431556948798)(13,0.835684430512017)(14,0.838557993730407)(15,0.825583420411007)(16,0.810431905259492)(17,0.82088122605364)(18,0.82088122605364)(19,0.83098223615465)(20,0.833855799373041)
-};
-		\addplot[
-		    color=green,
-		    mark=x,
-		    ]
-		    coordinates {
-		    (0,0.83098223615465)(1,0.83098223615465)(2,0.83098223615465)(3,0.823406478578892)(4,0.828108672936259)(5,0.820532915360502)(6,0.828108672936259)(7,0.820532915360502)(8,0.820532915360502)(9,0.828108672936259)(10,0.820532915360502)(11,0.820532915360502)(12,0.818007662835249)(13,0.810431905259492)(14,0.800330895158482)(15,0.867163009404389)(16,0.863636363636364)(17,0.863636363636364)(18,0.863636363636364)(19,0.886363636363636)(20,0.886363636363636)
-};
-		 \addplot[
-		    color=brown,
-		    mark=+,
-		    ]
-		    coordinates {
-		    (0,0.83098223615465)(1,0.83098223615465)(2,0.83098223615465)(3,0.823406478578892)(4,0.828108672936259)(5,0.820532915360502)(6,0.820532915360502)(7,0.820532915360502)(8,0.820532915360502)(9,0.820532915360502)(10,0.820532915360502)(11,0.820532915360502)(12,0.820532915360502)(13,0.810431905259492)(14,0.810431905259492)(15,0.765151515151516)(16,0.863636363636364)(17,0.863636363636364)(18,0.863636363636364)(19,0.863636363636364)(20,0.863636363636364)
-};
-		 \addplot[
-		    color=violet,
-		    mark=star,
-		    ]
-		    coordinates {
-		    (0,0.838557993730407)(1,0.838557993730407)(2,0.838557993730407)(3,0.83098223615465)(4,0.828108672936259)(5,0.820532915360502)(6,0.828108672936259)(7,0.828108672936259)(8,0.828108672936259)(9,0.820532915360502)(10,0.820532915360502)(11,0.820532915360502)(12,0.818007662835249)(13,0.800330895158482)(14,0.790229885057471)(15,0.867163009404389)(16,0.867163009404389)(17,0.867163009404389)(18,0.867163009404389)(19,0.870689655172414)(20,0.870689655172414)
-};	
-	%\legend{serene,pats-1,pats-5,pats-10,pats-20}
-		\end{axis}
-	\end{tikzpicture}
-\subcaption{recall}\label{fig:solrec}
-\end{minipage}%
-%
-\begin{minipage}[b]{.33\linewidth}
-\centering
-\begin{tikzpicture}[baseline]
-\begin{axis}[
-		    xlabel={\emph{solution}},
-		    %ylabel={time(s)},
-		    xmin=0, xmax=20,
-		    ymin=0.0, ymax=21,
-		    xtick={0,5,10,15,20},
-		    ytick={0.0,3.0,6.0,9.0,12,15.0,18,21.0},
-		    ymajorgrids=true,
-		    grid style=dashed,
-		    %legend pos=outer north east,
-		    %legend style={at={(0.5,-0.1)},anchor=north, legend columns=-1}
-		]
-
-		\addplot[
-		    color=blue,
-		    mark=square,
-		    ]
-		    coordinates {
-		    (0,2.47666666666667)(1,7.15)(2,7.41)(3,8.83)(4,9.15)(5,9.32)(6,9.84)(7,10.04)
-};
-		\addplot[
-		    color=red,
-		    mark=*,
-		    ]
-		    coordinates {
-		    (0,3.75)(1,3.8)(2,3.84)(3,3.88666666666667)(4,3.93333333333333)(5,3.98)(6,4.03333333333333)(7,4.08)(8,4.13333333333333)(9,4.23)(10,4.29333333333333)(11,4.34)(12,4.38666666666667)(13,4.74)(14,4.83)(15,5.74333333333333)(16,5.96333333333333)(17,6.48666666666667)(18,6.53)(19,6.58333333333333)(20,6.63)
-};
-		\addplot[
-		    color=green,
-		    mark=x,
-		    ]
-		    coordinates {
-		    (0,3.74)(1,3.79)(2,3.83666666666667)(3,3.88666666666667)(4,3.93666666666667)(5,3.98666666666667)(6,4.03666666666667)(7,4.09333333333333)(8,4.17333333333333)(9,4.23)(10,4.31666666666667)(11,4.38)(12,4.54333333333333)(13,5)(14,6.17666666666667)(15,6.755)(16,1.61)(17,2.21)(18,2.35)(19,2.61)(20,3.11)
-};
-		\addplot[
-		    color=brown,
-		    mark=+,
-		    ]
-		    coordinates {
-		    (0,3.75)(1,3.8)(2,3.84666666666667)(3,3.89666666666667)(4,3.95)(5,3.99666666666667)(6,4.05)(7,4.10333333333333)(8,4.16666666666667)(9,4.23333333333333)(10,4.43)(11,4.53333333333333)(12,4.78)(13,5.15333333333333)(14,5.36333333333333)(15,3.365)(16,1.91)(17,1.95)(18,8.42)(19,8.62)(20,8.85)
-};
-		 \addplot[
-		    color=violet,
-		    mark=star,
-		    ]
-		    coordinates {
-		    (0,3.73666666666667)(1,3.78666666666667)(2,3.83666666666667)(3,3.88333333333333)(4,3.93666666666667)(5,3.98666666666667)(6,4.04333333333333)(7,4.09666666666667)(8,4.16)(9,4.22)(10,4.38333333333333)(11,4.49)(12,4.72333333333333)(13,4.99333333333333)(14,9.33333333333333)(15,10.715)(16,10.86)(17,10.915)(18,12.65)(19,20.35)(20,20.56)
-};	
-	%\legend{serene,pats-1,pats-5,pats-10,pats-20}
-		\end{axis}
-\end{tikzpicture}com
-\subcaption{time (s)}\label{fig:soltime}
-\end{minipage}%
-\caption{Average precision, recall and time on the museum domain for leave-one-out strategy and different weighting scheme for patterns in serene.}\label{fig:perfsol}
-\end{figure*}
-
-%% sequential solution
-<<<<<<< HEAD
-As mentioned previously, the chuffed solver outputs solutions as it finds them.
-In Fig.~\ref{fig:perfmuseum} and~\ref{fig:perfsoccer} we report the first found solutions.
-In Fig.~\ref{fig:perfsol} we show how the performance of \emph{serene} changes across sequentially found solutions for the museum domain.
-The idea is that the chuffed solver finds better solutions in terms of cost function, however, as we can see from the results,
-that does not translate directly into more precise semantic models.
-Additionally, we investigate how the performance is influenced if we introduce a weighting scheme on the patterns,
-i.e., costs of patterns are scaled by a factor.
-In Fig.~\ref{fig:perfmuseum} and~\ref{fig:perfsoccer} we use a scaling factor 1 for pattern costs.
-Fig.~\ref{fig:perfsol} demonstrates that by using scaling factors 5, 10 or 20 for pattern costs from the museum domain we can generate semantic models which are almost 90\% in precision and recall.
-This is a 20\% improvement in presision compared to the first solution found by \emph{serene-pats} and a 10\% improvement both in precision and recall for the first solution from \emph{serene}.
-Yet such improvement comes at a cost in run time.
-On average, we have observed that \emph{serene} yields very good results already with the first solution found found by the chuffed solver.
-\emph{Serene-pats}, on the other hand, produces considerably better solutions with scaled pattern costs and sequential solutions.
-However, the sequential solutions are not always better, and hitting the optimal solution may take hours.
-
-We have also observed that \emph{serene-pats} manages to find the ground truth on many instances among its sequential solutions, but again it takes much more time.
-In the end, which approach to use for \relonto{} problem comes down to trade-offs between precision, recall and time.
-=======
-In Fig.~\ref{fig:perfsol} we show how the performance of \serene{} changes 
-across sequentially found solutions.
-\chuffed{} successively finds better solutions in terms of Eq. \ref{EQ:obj}, 
-however, as we can see from the results,
-that does not translate directly into more precise semantic models.
-Additionally, we investigate how the performance is influenced if we introduce a weighting scheme on the patterns,
-i.e., costs of patterns are scaled by a factor.
-In Fig.~\ref{fig:perf} we use a scaling factor 1 
-for pattern costs.
-Fig.~\ref{fig:perfsol} demonstrates that by using scaling factors 5, 10 or 20 
-for patterns costs from the museum domain we can generate semantic models which 
-are almost 90\% in precision and recall.
-This is a 20\% improvement in precision compared to the first solution found by 
-\serenepats{} and a 10\% improvement both in precision and recall for the 
-first solution from \serene{}.
-
-Yet such improvement comes at a cost in run time.
-On average, we have observed that \serene{} yields very good results already 
-with the first solution found.
-\serenepats{}, on the other hand, produces considerably better solutions with 
-scaled pattern costs and sequential solutions.
-However, the sequential solutions are not always better, and hitting the 
-optimal solution may take hours.
-
-We have also observed that \serenepats{} manages to find the ground truth on 
-many instances among its sequential solutions, but again it takes much more 
-time.
-
->>>>>>> 73cb5b04
-
-
-% change in performance if we look at sequentially found solutions
-% only leave-one-out for museum domain with 15s timeout for chuffed
-\npr{not sure whether Fig.~\ref{fig:loo} is needed}
-\begin{figure}\small
-\begin{tikzpicture}\small
-\pgfplotsset{
-    scale only axis,
-    small,
-    xmin=0, xmax=9
-}
-
-\begin{axis}[
-  axis y line*=left,
-  ymin=0.5, ymax=1,
-  xlabel=solution number,
-  ylabel=performance,
-  legend pos=south east,
-]
-\addplot[smooth,mark=x,red]
-  coordinates{
-    (0,0.776507549540743)(1,0.71093042754513)(2,0.822783653218436)(3,0.845760233918129)(4,0.879310344827586)(5,0.88695652173913)(6,0.885964912280702)(7,0.870689655172414)(8,0.878260869565217)(9,0.87719298245614)
-
-}; \label{plot_one}
-\addlegendentry{precision}
-\addplot[smooth,mark=*,green]
-  coordinates{
-    (0,0.773180507486795)(1,0.677202255831871)(2,0.805899400726987)(3,0.838122605363985)(4,0.879310344827586)(5,0.879310344827586)(6,0.870689655172414)(7,0.870689655172414)(8,0.870689655172414)(9,0.862068965517241)
-}; \label{plot_two}
-\addlegendentry{recall}
-\end{axis}
-
-\begin{axis}[
-  axis y line*=right,
-  axis x line=none,
-  ymin=0, ymax=15,
-  legend pos=south east,
-  ylabel=time (s)
-]
-\addlegendimage{/pgfplots/refstyle=plot_one}\addlegendentry{precision}
-\addlegendimage{/pgfplots/refstyle=plot_two}\addlegendentry{recall}
-\addplot[smooth,mark=square,blue]
-  coordinates{
-    (0,0.894338290115883)(1,2.39426428574782)(2,6.89703391393025)(3,10.3563708686829)(4,9.87668780326843)(5,9.92719115257263)(6,10.4045292949677)(7,14.3818371582031)(8,14.4026180458069)(9,14.8023208427429)
-}; \addlegendentry{time}
-\end{axis}
-\end{tikzpicture}
-\caption{Performance of \emph{serene} for leave-one-out strategy on the museum domain.}\label{fig:loo}
-\end{figure}
-
-\npr{Maybe some words on how optimal solution found by chuffed relates to the ground truth?}
-
-\section{Related Work \label{SEC:pw}}
-
-Relational data sources are still one of the most popular ways to store enterprise or Web data, however, the issue with relational schema is the lack of a well-defined semantic description.
-A common ontology provides a way to represent the meaning of a relational schema and can facilitate the integration of heterogeneous data sources within a domain.
-Indicating semantic correspondences manually might be appropriate if only few data sources need to be integrated, however, it becomes tedious with the growing number of heterogeneous schemata.
-Hence, automatic or semi-automatic approaches for relational-to-ontology schema mapping are being actively developed.
-
-
-The majority of approaches to solve the \relonto{} mapping problem are based on 
-heuristic rules and alignment of constraints specified within relational 
-schemata and ontologies.
-A very comprehensive overview and comparison of existing mapping generation tools based on this approach is given in~\cite{Pinkel:rodi} and~\cite{Spanos:semweb}.
-As examples, there are BootOX~\cite{Jimenez:Bootox}, MIRROR~\cite{Luciano:Mirror} and  ontop~\cite{Fagin:Clio}.
-Crudely speaking, these tools first apply a default direct mapping specified by the W3C.
-Further, the default ontology is enriched by using explicit and implicit schema constraints.
-Finally, ontology alignment techniques are applied to match the default ontology to the target ontology.
-The main advantage of these systems is the ability to run in a fully automatic setting.
-Our approach is complementary to the approaches from this group and at its current stage is semi-automatic.
-However, constraint programming offers a convenient framework to incorporate integrity constraints specified either within relational or ontological schema as additional constraints to govern the search for the solution.
-This opens an interesting direction for further research to develop an automatic system.
-
-A major issue with fully automatic systems is though that constraints may be 
-inconsistent or absent completely, e.g., data from Web services or tables on 
-the Web.
-To overcome this issue, we can apply ML techniques.
-\cite{Limaye:Annotating} design a system to annotate web tables with entities for cell values, semantic labels for attributes and relationships for binary combinations of attributes.
-As in our approach, they decompose the process of mapping into two main stages: semantic labeling and finding relationships between matched semantic labels.
-\cite{Limaye:Annotating} enrich their data sources by using YAGO.
-\cite{Mulwad:Semantic} extend this approach by leveraging information from Wikitology Knowledge Base (KB).
-\cite{Venetis:Recovering} develop a scalable approach to recover the semantics of Web tables by incorporating data from the isA database KB.
-\cite{Ritze:matching}, on the other hand, use DBPedia as their KB.
-%extract additional data from knowledge bases to assign a semantic label to an attribute.
-Hence, these approaches are limited to domains well represented in those knowledge bases.
-Also, they are not able to find the relation between attributes in the table if there is no direct connection between the attributes.
-Our approach, on the other hand, allows a model to be trained on any data and can infer complex semantic paths which might exist between attributes.
-However, it might be further bootstrapped by leveraging external knowledge bases.
-This is especially beneficial at the start when the system does not have sufficient training data.
-
-As mentioned above, the approaches for mapping Web tables also perform semantic labeling.
-They design various similarity metrics for attribute names and values.
-However, they disregard the attributes which are not matched to the ontology (the so-called \emph{unknown} set of attributes) which are especially abundant on the Web~\cite{Ritze:matching}\cite{Pham:semantic}.
-It is clear that we cannot directly speak about similarity for unmatched attributes, since they are rather dissimilar from known semantic types.
-That is why we have developed a new approach for semantic labeling which can efficiently handle the \emph{unknown} class.
-We demonstrate its efficiency by comparing against the state-of-the-art approach DSL~\cite{Pham:semantic}.
-
-We build upon the work of~\cite{taheriyan2016learning} and use their ideas for the construction of the alignment graph.
-The only difference is that we introduce the \emph{unknown} and \emph{root} class nodes and as many \emph{unknown} data nodes as there are attributes in the modeled data source.
-These nodes serve to capture the unmatched attributes from the source.
-Though we have modified Karma to treat these additional nodes as well, our approach outperforms Karma since we have additional constraints for these nodes and use an exact algorithm to solve the STP.
-\cite{taheriyan2016learning} treat the matching and STP parts of \relonto{} independently and use heuristic algorithms for both.
-We, on the other hand, use exact algorithms for both parts and address them within a unified CP model.
-
-In their follow up work, \cite{Taheriyan:Leveraging} suggest to use graph 
-patterns to boost the performance of their system.
-To perform semantic modeling in such scenario, \cite{Taheriyan:Leveraging} had to revise their algorithm by introducing additional heuristics.
-However, in our case we only had to add pattern variables and to modify the 
-objective function in the \minizinc{} model.
-No changes to the solver were required.
-This makes our system very convenient and opens directions for validating various additional constraints.
-<<<<<<< HEAD
-Though our approach beats the state-of-the-art system Karma in the conducted experiments, it is worth noting that the scalability of our approach is under question.
-The main argument why exact solution for STP is feasible in our setting is that we map data sources to a domain-specific ontology which is expected to be limited in its size.
-
-%\ddg{Isn't this really similar??}
-%\npr{It is very similar, I'm even using their code partially :)}
-
-\section{Conclusion}
-\ddg{TODO} 
-In this paper we have introduced a new approach \emph{serene} to solve the problem of relational-to-ontology schema mapping \relonto{}.
-We have also built its extension \emph{serene-pats} which uses additionally frequent graph patterns.
-Our experiments on two domains \emph{museum} and \emph{soccer} demonstrate that \emph{serene} generates on average more consistent semantic models in terms of precision and recall compared to the state-of-the-art system \emph{karma}.
-The modified version \emph{serene-pats} produces, on average, better semantic models in terms of recall, however, its overall performance is rather mixed if we consider the first produced model.
-However, the solutions discovered by \emph{serene-pats} afterwards tend to be much better both in precision and recall.
-The disadvantage is though that it comes at a cost of run time.
-In the end, which approach to use for \relonto{} problem comes down to trade-offs between precision, recall and time.
-
-%%%%%%%%future directions%%%%%%%%%%%%%
-% cold start problem and LOD
-One of the key limitations of our approach is the availability of training data in the domain, which is often referred to as cold start problem.
-We consider leveraging the data from the Linked Open Cloud (LOD) which, on one hand, leads to improved performance in the light of insufficient data and, on the other hand, helps in publishin consistent Linked Data~\cite{Taheriyan:Leveraging}. 
-As we have shown, the frequent graph pattern mining procedure DIMSpan~\cite{petermann2017dimspan} which we use in our work is a highly scalable approach compared to the technique based on SPARQL queries from~\cite{Taheriyan:Leveraging}.
-
-%incorporate schema and ontology constraints
-Incorporating schema and ontology constraints may also help with the cold start problem.
-Furthermore, it can provide means to improve disambiguation of properties.
-For example, it is hard for our system to differentiate between startDate and endDate of the class Event.
-Having a constraint that startDate is before endDate might improve the mapping in such situations.
-
-%complex matches
-Another interesting direction for further research is to recognise complex matches.
-Our semantic labeling model \emph{serene} as well as many others in the literature~\cite{Pham:semantic}\cite{Ritze:matching} can learn only one-to-one matches between attributes and properties in the ontology.
-\cite{Pinkel:rodi} show that such systems as BootOX can also handle efficiently only one-to-one matches while their performance degrades considerably for $1:n$ and $n:1$ matches.
-\emph{Karma}~\cite{taheriyan2016learning} offers its users to manually specify tranformations through Python scripts.
-\cite{Dhamankar:imap} offer a way to learn such transformations from the historic data.
-=======
-Though our approach beats the state-of-the-art in the conducted experiments, it 
-is worth noting that the scalability of our approach is under question.
-The main argument why exact solution for STP is feasible in our setting is that 
-we map data sources to a domain-specific ontology which is expected to be 
-limited in its size.
-
-\section{Conclusion}
-In this paper we have introduced a new approach \serene{} to solve the 
-problem of relational-to-ontology schema mapping \relonto{}.
-We have also built its extension \serenepats{} which additionally uses 
-frequent graph patterns.
-Our experiments on two domains demonstrate that 
-\serene{} generates on average more consistent semantic models in terms of 
-precision and recall compared to the state-of-the-art approach \karma{}.
-\serenepats{} produces, on average, better semantic models in terms of 
-recall, however, its overall performance is rather mixed if we consider the 
-first produced model.
-However, the solutions discovered by \serenepats{} afterwards tend to be 
-much better both in precision and recall.
-The disadvantage is though that it comes at a cost of run time.
-In the end, which approach to use for \relonto{} problem comes down to 
-trade-offs between precision, recall and time.
-
-%%%%%%%%future directions%%%%%%%%%%%%%
-% cold start problem and LOD
-One of the key limitations of our approach is the availability of training data 
-in the domain, which is often referred to as cold start problem.
-We consider leveraging the data from the Linked Open Cloud (LOD) which, on one 
-hand, leads to improved performance in the light of insufficient data and, on 
-the other hand, helps in publishing consistent Linked 
-Data~\cite{Taheriyan:Leveraging}. 
-As we have shown, the frequent graph pattern mining procedure 
-DIMSpan~\cite{petermann2017dimspan} which we use in our work is a highly 
-scalable approach compared to the technique based on SPARQL queries 
-from~\cite{Taheriyan:Leveraging}.
-
-%incorporate schema and ontology constraints
-Incorporating schema and ontology constraints may also help with the cold start 
-problem.
-Furthermore, it can provide means to improve disambiguation of properties.
-For example, it is hard for our system to differentiate between startDate and 
-endDate of the class Event.
-Having a constraint that startDate is before endDate might improve the mapping 
-in such situations.
-
-%complex matches
-Another interesting direction for further research is to recognize complex 
-matches.
-Our semantic labeling model in \serene{} as well as many others in the 
-literature~\cite{Pham:semantic,Ritze:matching} can learn only one-to-one 
-matches between attributes and properties in the ontology.
-\cite{Pinkel:rodi} show that such systems as BootOX can also handle efficiently 
-only one-to-one matches while their performance degrades considerably for $1:n$ 
-and $n:1$ matches.
-\karma{} \cite{taheriyan2016learning} offers its users to manually specify 
-transformations through Python scripts.
-\cite{Dhamankar:imap} offer a way to learn such transformations from the 
-historic data.
->>>>>>> 73cb5b04
-This is one of the features which we want to incorporate into \emph{serene}.
-
-\bibliographystyle{aaai}
-\bibliography{main}
-
-\newpage
 
 %%%
 % performance figures
@@ -1978,8 +1240,7 @@
 \end{tikzpicture}
 \subcaption{time (s)}\label{fig:museumtime}
 \end{minipage}%
-\caption{Average precision, recall and time on the museum domain for \relonto{} 
-systems with variable training set size.}\label{fig:perfmuseum}
+\caption{Average precision, recall and time on the museum domain for \relonto{} systems with variable training set size.}\label{fig:perfmuseum}
 \end{figure*}
 
 %%% soccer domain
@@ -2032,7 +1293,7 @@
 
 		\end{axis}
 \end{tikzpicture}
-\subcaption{precision}
+\subcaption{precision}\label{fig:soccerprec}
 \end{minipage}%
 %
 \begin{minipage}[b]{.33\linewidth}
@@ -2075,7 +1336,7 @@
 
 		\end{axis}
 	\end{tikzpicture}
-\subcaption{recall}
+\subcaption{recall}\label{fig:soccerrec}
 \end{minipage}%
 %
 \begin{minipage}[b]{.33\linewidth}
@@ -2119,10 +1380,370 @@
 
 		\end{axis}
 \end{tikzpicture}
-\subcaption{time (s)}
+\subcaption{time (s)}\label{fig:soccertime}
 \end{minipage}%
-\caption{Average precision, recall and time on the soccer domain for \relonto{} 
-systems with variable training set size.}
+\caption{Average precision, recall and time on the soccer domain for \relonto{} systems with variable training set size.}\label{fig:perfsoccer}
 \end{figure*}
 
+% karma vs serene vs serene-pats
+We evaluate our new system \emph{serene} and its modification \emph{serene-pats}, which uses graph patterns, against the state-of-the-art system \emph{karma}.
+All three systems have access to the same set of matches produced by our semantic labeling model.
+Fig.~\ref{fig:perfmuseum} and~\ref{fig:perfsoccer} show their performance on the museum and soccer domains.
+We report average precision, recall and run times for the systems with regard to variable number of semantic models in the training set.
+For \emph{serene} and \emph{serene-pats} we report the first solutions found by the chuffed solver.
+We use default parameters for \emph{karma} which were shown to yield the best results~\cite{taheriyan2016learning}.
+As we can see, \emph{serene} produces on average the best semantic models in terms of precision while \emph{serene-pats} generates slightly better models in terms of recall.
+If we consider results separately per each instance and not on average, there are a few instances where \emph{karma} generates more precise models, however, our new approaches produce much better models in terms of recall in all considered instances. 
+%%%%%%%%%%%%%%%%%%%%%%%%%%%%%%%%%%%%%%
+
+
+%% sequentially found solutions and different weights for patterns
+\begin{figure*}[h]\small
+\pgfplotsset{
+    small,
+    %legend style={legend pos=north east}
+    legend style={
+        at={(0.01,0.01)},
+        anchor=south west,
+    },
+   }%
+\begin{minipage}[b]{.34\linewidth}
+\centering
+\begin{tikzpicture}[baseline]
+\begin{axis}[
+		    xlabel={\emph{solution}},
+		    ylabel={Performance},
+		    xmin=0, xmax=20,
+		    ymin=0.7, ymax=1,
+		    xtick={0,5,10,15,20},
+		    ytick={0.7,0.8,0.9,1},
+		    legend pos=south east,
+		    ymajorgrids=true,
+		    grid style=dashed,
+		    legend style={at={(1.5,1.1)},anchor=south, legend columns=-1}
+		]
+
+		\addplot[
+		    color=blue,
+		    mark=square,
+		    ]
+		    coordinates {
+		    (0,0.813133718212162)(1,0.870689655172414)(2,0.869565217391304)(3,0.854700854700855)(4,0.847457627118644)(5,0.862068965517241)(6,0.862068965517241)(7,0.860869565217391)
+		    };
+		\addplot[
+		    color=red,
+		    mark=*,
+		    ]
+		    coordinates {
+		    (0,0.708791208791209)(1,0.720429778415431)(2,0.727852084972463)(3,0.734756097560976)(4,0.737969058591178)(5,0.723003960808839)(6,0.727905921593153)(7,0.740887177292826)(8,0.733003960808839)(9,0.746193299741805)(10,0.73554304773817)(11,0.74569890495285)(12,0.756325773784054)(13,0.745676961413577)(14,0.753615746683783)(15,0.7306060898002)(16,0.723882805154582)(17,0.720774744968293)(18,0.733079110976868)(19,0.731544715447155)(20,0.734034752112227)
+
+		    };
+		\addplot[
+		    color=green,
+		    mark=x,
+		    ]
+		    coordinates {
+		    (0,0.71031746031746)(1,0.722023912003826)(2,0.734193548387097)(3,0.740054370716392)(4,0.751788722391459)(5,0.752652119278914)(6,0.765286464150101)(7,0.766275317871063)(8,0.763956676916058)(9,0.779373522458629)(10,0.780497706328908)(11,0.786846912678115)(12,0.793409626193882)(13,0.801554001554001)(14,0.800878033205619)(15,0.861352657004831)(16,0.863636363636364)(17,0.863636363636364)(18,0.883720930232558)(19,0.8125)(20,0.795918367346939)
+		    };
+		\addplot[
+		    color=brown,
+		    mark=+,
+		    ]
+		    coordinates {
+		    (0,0.71031746031746)(1,0.722023912003826)(2,0.734193548387097)(3,0.740054370716392)(4,0.751788722391459)(5,0.752652119278914)(6,0.758342019705656)(7,0.772281323877069)(8,0.774638933587619)(9,0.786846912678115)(10,0.786846912678115)(11,0.795363644516187)(12,0.804524886877828)(13,0.797201562617384)(14,0.812955643390426)(15,0.775568181818182)(16,0.863636363636364)(17,0.883720930232558)(18,0.883720930232558)(19,0.883720930232558)(20,0.904761904761905)
+};
+		 \addplot[
+		    color=violet,
+		    mark=star,
+		    ]
+		    coordinates {
+		    (0,0.716727716727717)(1,0.728559859716244)(2,0.740860215053763)(3,0.746857091804827)(4,0.757315933275812)(5,0.758342019705656)(6,0.765286464150101)(7,0.779373522458629)(8,0.787744083140503)(9,0.786846912678115)(10,0.789244481875285)(11,0.804524886877828)(12,0.811442006269593)(13,0.803401771336554)(14,0.785524847694936)(15,0.849173553719008)(16,0.852651515151516)(17,0.866230213015439)(18,0.876750700280112)(19,0.85593220338983)(20,0.863247863247863)
+};
+		\legend{serene,pats-1,pats-5,pats-10,pats-20}
+
+		\end{axis}
+\end{tikzpicture}
+\subcaption{precision}\label{fig:solprec}
+\end{minipage}%
+%
+\begin{minipage}[b]{.33\linewidth}
+\centering
+\begin{tikzpicture}[baseline]
+		\begin{axis}[
+		    xlabel={\emph{solution}},
+		    %ylabel={recall},
+		    xmin=0, xmax=20,
+		    ymin=0.7, ymax=1,
+		    xtick={0,5,10,15,20},
+		    ytick={0.7,0.8,0.9,1},
+		    ymajorgrids=true,
+		    grid style=dashed,
+		    %legend style={at={(0.5,1.1)},anchor=south, legend columns=-1}
+		]
+
+		\addplot[
+		    color=blue,
+		    mark=square,
+		    ]
+		    coordinates {
+		    (0,0.790229885057471)(1,0.870689655172414)(2,0.862068965517241)(3,0.862068965517241)(4,0.862068965517241)(5,0.862068965517241)(6,0.862068965517241)(7,0.853448275862069)
+		    };
+		\addplot[
+		    color=red,
+		    mark=*,
+		    ]
+		    coordinates {
+		    (0,0.828456983629397)(1,0.828456983629397)(2,0.828456983629397)(3,0.828456983629397)(4,0.828456983629397)(5,0.82088122605364)(6,0.82088122605364)(7,0.823754789272031)(8,0.82088122605364)(9,0.823754789272031)(10,0.841431556948798)(11,0.841431556948798)(12,0.841431556948798)(13,0.835684430512017)(14,0.838557993730407)(15,0.825583420411007)(16,0.810431905259492)(17,0.82088122605364)(18,0.82088122605364)(19,0.83098223615465)(20,0.833855799373041)
+};
+		\addplot[
+		    color=green,
+		    mark=x,
+		    ]
+		    coordinates {
+		    (0,0.83098223615465)(1,0.83098223615465)(2,0.83098223615465)(3,0.823406478578892)(4,0.828108672936259)(5,0.820532915360502)(6,0.828108672936259)(7,0.820532915360502)(8,0.820532915360502)(9,0.828108672936259)(10,0.820532915360502)(11,0.820532915360502)(12,0.818007662835249)(13,0.810431905259492)(14,0.800330895158482)(15,0.867163009404389)(16,0.863636363636364)(17,0.863636363636364)(18,0.863636363636364)(19,0.886363636363636)(20,0.886363636363636)
+};
+		 \addplot[
+		    color=brown,
+		    mark=+,
+		    ]
+		    coordinates {
+		    (0,0.83098223615465)(1,0.83098223615465)(2,0.83098223615465)(3,0.823406478578892)(4,0.828108672936259)(5,0.820532915360502)(6,0.820532915360502)(7,0.820532915360502)(8,0.820532915360502)(9,0.820532915360502)(10,0.820532915360502)(11,0.820532915360502)(12,0.820532915360502)(13,0.810431905259492)(14,0.810431905259492)(15,0.765151515151516)(16,0.863636363636364)(17,0.863636363636364)(18,0.863636363636364)(19,0.863636363636364)(20,0.863636363636364)
+};
+		 \addplot[
+		    color=violet,
+		    mark=star,
+		    ]
+		    coordinates {
+		    (0,0.838557993730407)(1,0.838557993730407)(2,0.838557993730407)(3,0.83098223615465)(4,0.828108672936259)(5,0.820532915360502)(6,0.828108672936259)(7,0.828108672936259)(8,0.828108672936259)(9,0.820532915360502)(10,0.820532915360502)(11,0.820532915360502)(12,0.818007662835249)(13,0.800330895158482)(14,0.790229885057471)(15,0.867163009404389)(16,0.867163009404389)(17,0.867163009404389)(18,0.867163009404389)(19,0.870689655172414)(20,0.870689655172414)
+};	
+	%\legend{serene,pats-1,pats-5,pats-10,pats-20}
+		\end{axis}
+	\end{tikzpicture}
+\subcaption{recall}\label{fig:solrec}
+\end{minipage}%
+%
+\begin{minipage}[b]{.33\linewidth}
+\centering
+\begin{tikzpicture}[baseline]
+\begin{axis}[
+		    xlabel={\emph{solution}},
+		    %ylabel={time(s)},
+		    xmin=0, xmax=20,
+		    ymin=0.0, ymax=21,
+		    xtick={0,5,10,15,20},
+		    ytick={0.0,3.0,6.0,9.0,12,15.0,18,21.0},
+		    ymajorgrids=true,
+		    grid style=dashed,
+		    %legend pos=outer north east,
+		    %legend style={at={(0.5,-0.1)},anchor=north, legend columns=-1}
+		]
+
+		\addplot[
+		    color=blue,
+		    mark=square,
+		    ]
+		    coordinates {
+		    (0,2.47666666666667)(1,7.15)(2,7.41)(3,8.83)(4,9.15)(5,9.32)(6,9.84)(7,10.04)
+};
+		\addplot[
+		    color=red,
+		    mark=*,
+		    ]
+		    coordinates {
+		    (0,3.75)(1,3.8)(2,3.84)(3,3.88666666666667)(4,3.93333333333333)(5,3.98)(6,4.03333333333333)(7,4.08)(8,4.13333333333333)(9,4.23)(10,4.29333333333333)(11,4.34)(12,4.38666666666667)(13,4.74)(14,4.83)(15,5.74333333333333)(16,5.96333333333333)(17,6.48666666666667)(18,6.53)(19,6.58333333333333)(20,6.63)
+};
+		\addplot[
+		    color=green,
+		    mark=x,
+		    ]
+		    coordinates {
+		    (0,3.74)(1,3.79)(2,3.83666666666667)(3,3.88666666666667)(4,3.93666666666667)(5,3.98666666666667)(6,4.03666666666667)(7,4.09333333333333)(8,4.17333333333333)(9,4.23)(10,4.31666666666667)(11,4.38)(12,4.54333333333333)(13,5)(14,6.17666666666667)(15,6.755)(16,1.61)(17,2.21)(18,2.35)(19,2.61)(20,3.11)
+};
+		\addplot[
+		    color=brown,
+		    mark=+,
+		    ]
+		    coordinates {
+		    (0,3.75)(1,3.8)(2,3.84666666666667)(3,3.89666666666667)(4,3.95)(5,3.99666666666667)(6,4.05)(7,4.10333333333333)(8,4.16666666666667)(9,4.23333333333333)(10,4.43)(11,4.53333333333333)(12,4.78)(13,5.15333333333333)(14,5.36333333333333)(15,3.365)(16,1.91)(17,1.95)(18,8.42)(19,8.62)(20,8.85)
+};
+		 \addplot[
+		    color=violet,
+		    mark=star,
+		    ]
+		    coordinates {
+		    (0,3.73666666666667)(1,3.78666666666667)(2,3.83666666666667)(3,3.88333333333333)(4,3.93666666666667)(5,3.98666666666667)(6,4.04333333333333)(7,4.09666666666667)(8,4.16)(9,4.22)(10,4.38333333333333)(11,4.49)(12,4.72333333333333)(13,4.99333333333333)(14,9.33333333333333)(15,10.715)(16,10.86)(17,10.915)(18,12.65)(19,20.35)(20,20.56)
+};	
+	%\legend{serene,pats-1,pats-5,pats-10,pats-20}
+		\end{axis}
+\end{tikzpicture}com
+\subcaption{time (s)}\label{fig:soltime}
+\end{minipage}%
+\caption{Average precision, recall and time on the museum domain for leave-one-out strategy and different weighting scheme for patterns in serene.}\label{fig:perfsol}
+\end{figure*}
+
+%% sequential solution
+As mentioned previously, the chuffed solver outputs solutions as it finds them.
+In Fig.~\ref{fig:perfmuseum} and~\ref{fig:perfsoccer} we report the first found solutions.
+In Fig.~\ref{fig:perfsol} we show how the performance of \emph{serene} changes across sequentially found solutions for the museum domain.
+The idea is that the chuffed solver finds better solutions in terms of cost function, however, as we can see from the results,
+that does not translate directly into more precise semantic models.
+Additionally, we investigate how the performance is influenced if we introduce a weighting scheme on the patterns,
+i.e., costs of patterns are scaled by a factor.
+In Fig.~\ref{fig:perfmuseum} and~\ref{fig:perfsoccer} we use a scaling factor 1 for pattern costs.
+Fig.~\ref{fig:perfsol} demonstrates that by using scaling factors 5, 10 or 20 for pattern costs from the museum domain we can generate semantic models which are almost 90\% in precision and recall.
+This is a 20\% improvement in presision compared to the first solution found by \emph{serene-pats} and a 10\% improvement both in precision and recall for the first solution from \emph{serene}.
+Yet such improvement comes at a cost in run time.
+On average, we have observed that \emph{serene} yields very good results already with the first solution found found by the chuffed solver.
+\emph{Serene-pats}, on the other hand, produces considerably better solutions with scaled pattern costs and sequential solutions.
+However, the sequential solutions are not always better, and hitting the optimal solution may take hours.
+
+We have also observed that \emph{serene-pats} manages to find the ground truth on many instances among its sequential solutions, but again it takes much more time.
+In the end, which approach to use for \relonto{} problem comes down to trade-offs between precision, recall and time.
+
+
+% change in performance if we look at sequentially found solutions
+% only leave-one-out for museum domain with 15s timeout for chuffed
+\npr{not sure whether Fig.~\ref{fig:loo} is needed}
+\begin{figure}\small
+\begin{tikzpicture}\small
+\pgfplotsset{
+    scale only axis,
+    small,
+    xmin=0, xmax=9
+}
+
+\begin{axis}[
+  axis y line*=left,
+  ymin=0.5, ymax=1,
+  xlabel=solution number,
+  ylabel=performance,
+  legend pos=south east,
+]
+\addplot[smooth,mark=x,red]
+  coordinates{
+    (0,0.776507549540743)(1,0.71093042754513)(2,0.822783653218436)(3,0.845760233918129)(4,0.879310344827586)(5,0.88695652173913)(6,0.885964912280702)(7,0.870689655172414)(8,0.878260869565217)(9,0.87719298245614)
+
+}; \label{plot_one}
+\addlegendentry{precision}
+\addplot[smooth,mark=*,green]
+  coordinates{
+    (0,0.773180507486795)(1,0.677202255831871)(2,0.805899400726987)(3,0.838122605363985)(4,0.879310344827586)(5,0.879310344827586)(6,0.870689655172414)(7,0.870689655172414)(8,0.870689655172414)(9,0.862068965517241)
+}; \label{plot_two}
+\addlegendentry{recall}
+\end{axis}
+
+\begin{axis}[
+  axis y line*=right,
+  axis x line=none,
+  ymin=0, ymax=15,
+  legend pos=south east,
+  ylabel=time (s)
+]
+\addlegendimage{/pgfplots/refstyle=plot_one}\addlegendentry{precision}
+\addlegendimage{/pgfplots/refstyle=plot_two}\addlegendentry{recall}
+\addplot[smooth,mark=square,blue]
+  coordinates{
+    (0,0.894338290115883)(1,2.39426428574782)(2,6.89703391393025)(3,10.3563708686829)(4,9.87668780326843)(5,9.92719115257263)(6,10.4045292949677)(7,14.3818371582031)(8,14.4026180458069)(9,14.8023208427429)
+}; \addlegendentry{time}
+\end{axis}
+\end{tikzpicture}
+\caption{Performance of \emph{serene} for leave-one-out strategy on the museum domain.}\label{fig:loo}
+\end{figure}
+
+\npr{Maybe some words on how optimal solution found by chuffed relates to the ground truth?}
+
+\section{Related Work \label{SEC:pw}}
+\ddg{rewrite, add more}
+\npr{Now the opposite problem}
+
+Relational data sources are still one of the most popular ways to store enterprise or Web data, however, the issue with relational schema is the lack of a well-defined semantic description.
+A common ontology provides a way to represent the meaning of a relational schema and can facilitate the integration of heterogeneous data sources within a domain.
+Indicating semantic correspondences manually might be appropriate if only few data sources need to be integrated, however, it becomes tedious with the growing number of heterogeneous schemata.
+Hence, automatic or semi-automatic approaches for relational-to-ontology schema mapping are being actively developed.
+
+
+The majority of approaches to solve the relational-to-ontology (\relonto{}) mapping problem are based on heuristic rules and alignment of constraints specified within relational schemata and ontologies.
+A very comprehensive overview and comparison of existing mapping generation tools based on this approach is given in~\cite{Pinkel:rodi} and~\cite{Spanos:semweb}.
+As examples, there are BootOX~\cite{Jimenez:Bootox}, MIRROR~\cite{Luciano:Mirror} and  ontop~\cite{Fagin:Clio}.
+Crudely speaking, these tools first apply a default direct mapping specified by the W3C.
+Further, the default ontology is enriched by using explicit and implicit schema constraints.
+Finally, ontology alignment techniques are applied to match the default ontology to the target ontology.
+The main advantage of these systems is the ability to run in a fully automatic setting.
+Our approach is complementary to the approaches from this group and at its current stage is semi-automatic.
+However, constraint programming offers a convenient framework to incorporate integrity constraints specified either within relational or ontological schema as additional constraints to govern the search for the solution.
+This opens an interesting direction for further research.
+
+A major issue with fully automatic systems is though that constraints may be inconsistent or absent completely, e.g., data from Web services or tables on the Web \ddg{Why?}.
+To overcome this issue, we can apply ML techniques.
+\cite{Limaye:Annotating} design a system to annotate web tables with entities for cell values, semantic labels for attributes and relationships for binary combinations of attributes.
+As in our approach, they decompose the process of mapping into two main stages: semantic labeling and finding relationships between matched semantic labels.
+\cite{Limaye:Annotating} enrich their data sources by using YAGO.
+\cite{Mulwad:Semantic} extend this approach by leveraging information from Wikitology Knowledge Base (KB).
+\cite{Venetis:Recovering} develop a scalable approach to recover the semantics of Web tables by incorporating data from the isA database KB.
+\cite{Ritze:matching}, on the other hand, use DBPedia as their KB.
+%extract additional data from knowledge bases to assign a semantic label to an attribute.
+Hence, these approaches are limited to domains well represented in those knowledge bases.
+Also, they are not able to find the relation between attributes in the table if there is no direct connection between the attributes.
+Our approach, on the other hand, allows a model to be trained on any data and can infer complex semantic paths which might exist between attributes.
+However, it might be further bootstrapped by leveraging external knowledge bases.
+This is especially beneficial at the start when the system does not have sufficient training data.
+
+As mentioned above, the approaches for mapping Web tables also perform semantic labeling.
+They design various similarity metrics for attribute names and values.
+However, they disregard the attributes which are not matched to the ontology (the so-called \emph{unknown} set of attributes) which are especially abundant on the Web~\cite{Ritze:matching}\cite{Pham:semantic}.
+It is clear that we cannot directly speak about similarity for unmatched attributes, since they are rather dissimilar from known semantic types.
+That is why we have developed a new approach for semantic labeling which can efficiently handle the \emph{unknown} class.
+We demonstrate its efficiency by comparing against the state-of-the-art approach DSL~\cite{Pham:semantic}.
+
+We build upon the work of~\cite{taheriyan2016learning} and use their ideas for the construction of the alignment graph.
+The only difference is that we introduce the \emph{unknown} and \emph{root} class nodes and as many \emph{unknown} data nodes as there are attributes in the modeled data source.
+These nodes serve to capture the unmatched attributes from the source.
+Though we have modified Karma to treat these additional nodes as well, our approach outperforms Karma since we have additional constraints for these nodes and use an exact algorithm to solve the STP.
+\cite{taheriyan2016learning} treat the matching and STP parts of \relonto{} independently and use heuristic algorithms for both.
+We, on the other hand, use exact algorithms for both parts and address them within a unified CP model.
+
+In their follow up work, \cite{Taheriyan:Leveraging} suggest to use graph patterns to boost the performance of their system.
+To perform semantic modeling in such scenario, \cite{Taheriyan:Leveraging} had to revise their algorithm by introducing additional heuristics.
+However, in our case we had to add pattern variables and to modify the objective function in the MiniZinc model.
+No changes to the solver were required.
+This makes our system very convenient and opens directions for validating various additional constraints.
+Though our approach beats the state-of-the-art system Karma in the conducted experiments, it is worth noting that the scalability of our approach is under question.
+The main argument why exact solution for STP is feasible in our setting is that we map data sources to a domain-specific ontology which is expected to be limited in its size.
+
+%\ddg{Isn't this really similar??}
+%\npr{It is very similar, I'm even using their code partially :)}
+
+\section{Conclusion}
+\ddg{TODO} 
+In this paper we have introduced a new approach \emph{serene} to solve the problem of relational-to-ontology schema mapping \relonto{}.
+We have also built its extension \emph{serene-pats} which uses additionally frequent graph patterns.
+Our experiments on two domains \emph{museum} and \emph{soccer} demonstrate that \emph{serene} generates on average more consistent semantic models in terms of precision and recall compared to the state-of-the-art system \emph{karma}.
+The modified version \emph{serene-pats} produces, on average, better semantic models in terms of recall, however, its overall performance is rather mixed if we consider the first produced model.
+However, the solutions discovered by \emph{serene-pats} afterwards tend to be much better both in precision and recall.
+The disadvantage is though that it comes at a cost of run time.
+In the end, which approach to use for \relonto{} problem comes down to trade-offs between precision, recall and time.
+
+%%%%%%%%future directions%%%%%%%%%%%%%
+% cold start problem and LOD
+One of the key limitations of our approach is the availability of training data in the domain, which is often referred to as cold start problem.
+We consider leveraging the data from the Linked Open Cloud (LOD) which, on one hand, leads to improved performance in the light of insufficient data and, on the other hand, helps in publishin consistent Linked Data~\cite{Taheriyan:Leveraging}. 
+As we have shown, the frequent graph pattern mining procedure DIMSpan~\cite{petermann2017dimspan} which we use in our work is a highly scalable approach compared to the technique based on SPARQL queries from~\cite{Taheriyan:Leveraging}.
+
+%incorporate schema and ontology constraints
+Incorporating schema and ontology constraints may also help with the cold start problem.
+Furthermore, it can provide means to improve disambiguation of properties.
+For example, it is hard for our system to differentiate between startDate and endDate of the class Event.
+Having a constraint that startDate is before endDate might improve the mapping in such situations.
+
+%complex matches
+Another interesting direction for further research is to recognise complex matches.
+Our semantic labeling model \emph{serene} as well as many others in the literature~\cite{Pham:semantic}\cite{Ritze:matching} can learn only one-to-one matches between attributes and properties in the ontology.
+\cite{Pinkel:rodi} show that such systems as BootOX can also handle efficiently only one-to-one matches while their performance degrades considerably for $1:n$ and $n:1$ matches.
+\emph{Karma}~\cite{taheriyan2016learning} offers its users to manually specify tranformations through Python scripts.
+\cite{Dhamankar:imap} offer a way to learn such transformations from the historic data.
+This is one of the features which we want to incorporate into \emph{serene}.
+
+\bibliographystyle{aaai}
+\npr{TODO: shorten citations like conference names and if there are more than 4 authors use et al}
+\bibliography{main}
 \end{document}