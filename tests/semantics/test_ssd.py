--- conflicted
+++ resolved
@@ -54,9 +54,6 @@
         Tests the SSD creation
         :return:
         """
-<<<<<<< HEAD
-        pass
-=======
         ds = self._datasets.upload(self._test_file)
         on = self._ontologies.upload(self._test_owl)
 
@@ -65,5 +62,4 @@
         self.assertEqual(len(single.data_nodes), 4)
         self.assertEqual(len(single.links), 0)
         # self.assertIsNotNone(ClassNode.search(single.class_nodes, ClassNode("hello")))
-        # self.assertEqual(single.class_nodes[0].name, "hello")
->>>>>>> 50ccbe72
+        # self.assertEqual(single.class_nodes[0].name, "hello")