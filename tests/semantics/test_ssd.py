--- conflicted
+++ resolved
@@ -21,15 +21,12 @@
         self._ontologies = None
 
         path = os.path.join(os.path.dirname(os.path.dirname(__file__)), "resources")
-<<<<<<< HEAD
+        self._test_file = os.path.join(path, 'data', 'businessInfo.csv')
+        self._test_owl = os.path.join(path, 'owl', 'dataintegration_report_ontology.owl')
+        self._test_ssd = os.path.join(path, 'ssd', 'businessInfo.ssd')
         self._test_file = os.path.join(path, 'data','businessInfo.csv')
         self._test_owl = os.path.join(path, 'owl', 'dataintegration_report_ontology.ttl')
         self._test_ssd = os.path.join(path, 'ssd','businessInfo.ssd')
-=======
-        self._test_file = os.path.join(path, 'data', 'businessInfo.csv')
-        self._test_owl = os.path.join(path, 'owl', 'dataintegration_report_ontology.owl')
-        self._test_ssd = os.path.join(path, 'ssd', 'businessInfo.ssd')
->>>>>>> 2ee7b383
 
     def setUp(self):
         self._datasets = DataSetEndpoint(self._session)
