--- conflicted
+++ resolved
@@ -93,15 +93,9 @@
         self._class_table[node.name] = node
 
         # now add the data property links
-<<<<<<< HEAD
         if add_data_nodes and node.nodes is not None:
             for dataNode in node.nodes:
                 link = Link(dataNode.name, node, dataNode, prefix=dataNode.prefix)
-=======
-        if node.nodes is not None:
-            for data_node in node.nodes:
-                link = Link(data_node.name, node, data_node, prefix=data_node.prefix)
->>>>>>> af58bbad
                 self.add_link(link)
 
         self._graph.add_node(node)
