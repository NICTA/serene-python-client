--- conflicted
+++ resolved
@@ -8,7 +8,6 @@
 import logging
 import networkx as nx
 import random
-import copy
 
 from collections import OrderedDict
 from collections import defaultdict
@@ -70,8 +69,6 @@
                 msg = "Required list of ontologies, not {}".format(type(ontology))
                 raise Exception(msg)
 
-
-
         self._name = name if name is not None else gen_id()
         self._dataset = dataset
         self._ontology = ontology
@@ -288,11 +285,10 @@
 
         if issubclass(type(node), SSDSearchable):
             if node.prefix is None:
-<<<<<<< HEAD
                 node = DataNode(node.class_node,
                                 node.label,
                                 node.index,
-                                self._ontology.namespace)
+                                self._ontology[0].namespace)
 
             if node.class_node.prefix is None:
                 class_node = ClassNode(node.class_node.label,
@@ -302,10 +298,6 @@
                                 node.label,
                                 node.index,
                                 node.prefix)
-=======
-                node.prefix = self._ontology[0].namespace
-
->>>>>>> 32e2945d
         return column, node
 
     def _assert_map_args(self, column, data_node):
@@ -921,7 +913,7 @@
             src = obj['source']
             dst = obj['target']
             label = obj['label']
-            prefix = obj['prefix'] if 'prefix' in obj else self._ontology.namespace
+            prefix = obj['prefix'] if 'prefix' in obj else self._ontology[0].namespace
 
             if obj['type'] == "ObjectPropertyLink":
                 item = ObjectLink(label, prefix=prefix)
@@ -937,7 +929,7 @@
             src = obj['source']
             dst = obj['target']
             label = obj['label']
-            prefix = obj['prefix'] if 'prefix' in obj else self._ontology.namespace
+            prefix = obj['prefix'] if 'prefix' in obj else self._ontology[0].namespace
 
             if obj['type'] == "DataPropertyLink":
                 # first we create the data node...
