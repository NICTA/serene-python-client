"""
Copyright (C) 2017 Data61 CSIRO
Licensed under http://www.apache.org/licenses/LICENSE-2.0 <see LICENSE file>

Code for the SSD dataset description object
"""
import json
import logging
from collections import OrderedDict
from collections import defaultdict

from .base import BaseSemantic
from ..elements import DataNode, Link, TransformList, IdentTransform
from ..elements import Transform, Mapping, Column, ClassNode
from ..dataset import DataSet
from ..semantics.ontology import Ontology
from serene.utils import gen_id, convert_datetime
from serene.visualizers import SSDVisualizer

_logger = logging.getLogger()
_logger.setLevel(logging.WARN)


class SSD(object):
    """
        Semantic source description is the translator between a DataSet
        and a set of Ontologies

        The SemanticSourceDesc contains the data columns, a transform
        layer, a mapping between each column to a DataNode, and a
        semantic model built from the available ontologies.
    """
    def __init__(self,
                 dataset=None,
                 ontology=None,
                 name=None):
        """
        Builds up a SemanticSourceDesc object given a dataset and
        and a parent ontology (or set of ontologies).
        """
        if not issubclass(type(ontology), Ontology):
            msg = "Required Ontology, not {}".format(type(ontology))
            raise Exception(msg)

        if not issubclass(type(dataset), DataSet):
            msg = "Required DataSet, not {}".format(type(dataset))
            raise Exception(msg)

        # dataset and ontology must be stored on the server!!!!
        if not dataset.stored:
            msg = "{} must be stored on the server, use <Serene>.datasets.upload"
            raise Exception(msg)

        if not ontology.stored:
            msg = "{} must be stored on the server, use <Serene>.ontologies.upload"
            raise Exception(msg)

        self._name = name if name is not None else gen_id()
        self._dataset = dataset
        self._ontology = ontology
        self._VERSION = "0.1"
        self._id = None
        self._transforms = TransformList()  # to be removed
        self._stored = False  # is stored on the server?
        self._date_created = None
        self._date_modified = None

        # semantic model
        self._semantic_model = BaseSemantic()

        # the mapping object from Column -> Mapping
        # this should always contain the complete Column set,
        # so that the user can easily see what is and isn't
        # yet mapped.
        self._mapping = {}
        for i, column in enumerate(self._dataset.columns):
            self._mapping[column] = Mapping(
                column,
                node=None,
                transform=IdentTransform())

<<<<<<< HEAD
    def update(self, json, dataset_endpoint, ontology_endpoint):
        """
        Create the object from json directly

        :param json:
        :param dataset_endpoint:
        :param ontology_endpoint:
        :return:
        """
        if 'id' in json:
            self._stored = True
            self._name = json['name']
            self._date_created = convert_datetime(json['dateCreated'])
            self._date_modified = convert_datetime(json['dateModified'])
            self._id = int(json['id'])

        reader = SSDReader(json, dataset_endpoint, ontology_endpoint)

        self._ontology = reader.ontology
        self._dataset = reader.dataset
        self._semantic_model = reader.semantic_model

        # build up the mapping through the interface...
        for col, ds in reader.mapping:
            self.map(col, ds)

        return self

    @classmethod
    def from_json(cls, blob, session):
=======
    def update(self, blob, dataset_endpoint, ontology_endpoint):
>>>>>>> 6aa6f3f6
        """Create the object from json directly"""

        reader = SSDReader(blob,
                           dataset_endpoint,
                           ontology_endpoint)

        if 'id' in blob:
            self._stored = True
            self._name = blob['name']
            self._date_created = convert_datetime(blob['dateCreated'])
            self._date_modified = convert_datetime(blob['dateModified'])
            self._id = int(blob['id'])

        self._ontology = reader.ontology
        self._dataset = reader.dataset
        self._semantic_model = reader.semantic_model

        # build up the mapping through the interface...
        for col, ds in reader.mapping:
            self.map(col, ds)

        return self

    def _find_column(self, column):
        """
        Searches for a Column in the system given a abbreviated
        Column type. e.g. Column("name")

        would return the full Column object (if it exists in the system):

        Column("name", index=1, file="something.csv")

        :param column: An abbreviated Column type
        :return: The actual Column in the system, or an error if not found or ambiguous
        """
        col = Column.search(self._dataset.columns, column)
        if col is None:
            msg = "Failed to find column: {}".format(column)
            _logger.error(msg)
            raise Exception(msg)
        return col

    def _find_data_node(self, data_node):
        """
        Searches for a Datanode in the system given a abbreviated
        DataNode type. e.g. DataNode("name")

        would return the full DataNode object (if it exists in the system):

        DataNode("name", parent=ClassNode("Person"))

        :param data_node: An abbreviated DataNode type
        :return: The actual DataNode in the system, or an error if not found or ambiguous
        """
        data_nodes = self._ontology.idata_nodes
        dn = DataNode.search(data_nodes, data_node)
        if dn is None:
            msg = "Failed to find DataNode: {}".format(data_node)
            _logger.error(msg)
            raise Exception(msg)
        return dn

    def _find_transform(self, transform):
        """
        Searches for a Transform in the system given a abbreviated
        Transform type. e.g. Transform(1)

        would return the full Transform object (if it exists in the system):

        Transform(sql="select * from table")

        :param transform: An abbreviated Transform type
        :return: The actual Transform in the system, or an error if not found or ambiguous
        """
        ts = self._transforms
        t = Transform.search(ts, transform)
        if t is None:
            msg = "Failed to find Transform: {}".format(t)
            _logger.error(msg)
            raise Exception(msg)
        return t

    def _find_class(self, cls):
        """
        Searches for a ClassNode in the system given a abbreviated
        ClassNode type. e.g. ClassNode('Person')

        would return the full Link object (if it exists in the system):

        ClassNode("Person", ["name", "dob", "phone-number"])

        :param cls: An abbreviated ClassNode type
        :return: The actual ClassNode in the system, or an error if not found or ambiguous
        """
        classes = set(self._ontology.iclass_nodes)

        c = ClassNode.search(classes, cls)
        if c is None:
            msg = "Failed to find Class: {}".format(c)
            _logger.error(msg)
            raise Exception(msg)
        return c

    def _find_link(self, link):
        """
        Searches for a Link in the system given a abbreviated
        Link type. e.g. Link('owns')

        would return the full Link object (if it exists in the system):

        Link(src=ClassNode("Person"), dst=ClassNode("Car"), relationship='owns')

        :param link: An abbreviated Link type
        :return: The actual Link in the system, or an error if not found or ambiguous
        """
        link_ = Link.search(self.links, link)
        if link_ is None:
            msg = "Failed to find Link: {}".format(link)
            _logger.error(msg)
            raise Exception(msg)
        return link_

    def find(self, item):
        """
        Helper function to locate objects using shorthands e.g.

        ssd.find(Transform(1))

        :param item: Transform, Column, ClassNode, Link or DataNode object
        :return:
        """
        if issubclass(type(item), Transform):
            return self._find_transform(item)
        elif issubclass(type(item), DataNode):
            return self._find_data_node(item)
        elif issubclass(type(item), Column):
            return self._find_column(item)
        elif issubclass(type(item), ClassNode):
            return self._find_class(item)
        elif issubclass(type(item), Link):
            return self._find_link(item)
        else:
            raise TypeError("This type is not supported in find().")

    def map(self, column, node, transform=None):
        """
        Adds a link between the column and data_node for the
        mapping. A transform can also be applied to change
        the column.

        :param column: The source Column
        :param data_node: The destination DataNode
        :param transform: The optional transform to be performed on the Column
        :return:
        """
        if issubclass(type(column), str):
            column = Column(column)

        if issubclass(type(node), str):
            if '.' in node:
                node = DataNode(*node.split('.'))
            else:
                # TODO: ClassNode should be supported for foreign keys
                node = ClassNode(node)

        return self._map(column, node, transform, predicted=False)

    def _map(self, column, node, transform=None, predicted=False):
        """
        [Internal] Adds a link between the column and data_node for the
        mapping. A transform can also be applied to change
        the column.

        :param column: The source Column
        :param node: The destination DataNode
        :param transform: The optional transform to be performed on the Column
        :param predicted: Is the mapping predicted or not (internal)
        :return:
        """
        assert type(column) == Column
        assert type(node) == DataNode

        col = self._find_column(column)
        dn = self._find_data_node(node)

        m = self._mapping[col]
        if m.transform in self._transforms:
            # remove the old one...
            m = self._mapping[col]
            self._transforms.remove(m.transform)

        # add the transform...
        t = self._add_transform(transform)

        # add the mapping element to the table...
        self._mapping[col] = Mapping(col, dn, t, predicted)

        # grab the parent from the ontology
        parent = ClassNode.search(self._ontology.class_nodes, dn.parent)
        if parent is None:
            msg = "{} does not exist in the ontology.".format(parent)
            raise Exception(msg)

        # by making this mapping, the class node is now in the SemanticModel...
        self._semantic_model.add_class_node(parent)

        return self

    def _add_transform(self, transform):
        """
        Initialize the transform (if available)
        otherwise we use the identity transform...

        :param transform:
        :return:
        """
        if transform is not None:
            if callable(transform):
                t = Transform(id=None, func=transform)
            else:
                t = self._find_transform(transform)
        else:
            t = IdentTransform()

        self._transforms.append(t)

        return t

    def link(self, src, dst, relationship):
        """
        Adds a link between ClassNodes. The relationship must
        exist in the ontology

        :param src: Source ClassNode
        :param dst: Destination ClassNode
        :param relationship: The label for the link between the src and dst nodes
        :return: Updated SSD
        """
        if issubclass(type(src), str):
            src = ClassNode(src)

        if issubclass(type(dst), str):
            dst = ClassNode(dst)

        s_class = self._find_class(src)
        d_class = self._find_class(dst)

        # now check that the link is in the ontology...
        parent_links = self._ontology.ilinks
        target_link = Link(relationship, s_class, d_class)
        link = Link.search(parent_links, target_link)

        if link is None:
            msg = "Link {} does not exist in the ontology.".format(relationship)
            _logger.error(msg)
            raise Exception(msg)
        elif link in self.links:
            msg = "Link {} is already in the links".format(link)
            _logger.info(msg)
        else:
            target_link.prefix = link.prefix

            # print(">>>>>>> FOUND LINK!!!!!")
            # # print("Class nodes before", self.class_nodes)
            # print(link)
            # print(link.src)
            # print(link.dst)
            # print("><><><><><><", link.prefix)
            # #
            # print("adn we are adding")
            # print(target_link)
            # print(target_link.src)
            # print(target_link.dst)
            # print("><><><><><><", target_link.prefix)
            #
            # print("Class nodes after", self.class_nodes)
            # print()
            # self._ontology.summary()
            # print("><><><><><><>")
            # for link in self._ontology.links:
            #     print(">", link, link.prefix)
            #     print()
            # print(":::::::::")
            # print()


            # if it is ok, then add the new link to the SemanticModel...
            self._semantic_model.add_link(target_link)

        return self

    def sample(self, column, transform=None, n=10):
        """
        Samples the column

        ssd.sample(Column('name'))

        optionally you can apply the transform to the column...

        ssd.sample(Column('name'), Transform(1))

        :param column: The column object to sample
        :param transform: An optional transform to apply
        :param n: The number of samples to take
        :return: List of samples from the column
        """
        # first we check that this request is valid...
        col = self._find_column(column)

        # next we pull a sample from the Column dataframe...
        samples = col.df[col.name].sample(n).values

        if transform is None:
            return list(samples)
        else:
            # if we have a valid transform, then we can apply it...
            t = self._find_transform(transform)
            return list(map(t.func, samples))

    def remove(self, item):
        """
        Remove the item. The item can be a transform or
        a data node, column or link.

        :return:
        """
        if type(item) == Transform:
            elem = self._find_transform(item)
            self._transforms.remove(elem)

        elif type(item) == DataNode:
            elem = self._find_data_node(item)
            key = None
            value = None
            for k, v in self._mapping.items():
                if v.node == elem:
                    key = k
                    value = v
                    break

            # we put the default mapping back in...
            self._mapping[key] = Mapping(
                value.column,
                node=None,
                transform=IdentTransform()
            )
            # we also need to remove the old transform
            self._transforms.remove(value.transform)

            # note that we now need to check whether
            # we should remove the classNode from the
            # SemanticModel
            old = set(self._semantic_model.class_nodes)
            new = set(self.class_nodes)
            targets = new - old
            for t in targets:
                self._semantic_model.remove_node(t)

        elif type(item) == Column:
            elem = self._find_column(item)
            key = None
            for k, v in self._mapping.items():
                if v.col == elem:
                    key = k
                    break
            del self._mapping[key]

        elif type(item) == Link:
            elem = self._find_link(item)

            self._semantic_model.remove_link(elem)
        else:
            raise TypeError("This type is not supported in remove().")

        return self

    def show(self):
        """
        Shows the Semantic Modeller in a png. This uses the SSDVisualizer helper
        to launch the graphviz image.

        :return: None
        """
        self.summary()
        SSDVisualizer(self).show()
        return

    def summary(self):
        """Prints out the summary string..."""
        print()
        print("{}:".format(self._name))
        print(self._full_str())

    @property
    def name(self):
        """Returns the current name of the SSD"""
        return self._name

    @property
    def id(self):
        """Returns the current ID of the SSD"""
        return self._id

    @property
    def stored(self):
        """The stored flag if the ssd is on the server"""
        return self._stored

    @property
    def version(self):
        """The SSD version"""
        return self._VERSION

    @property
    def ontology(self):
        """The read-only list of ontology objects"""
        return self._ontology

    @property
    def ssd(self):
        """The SSD as a Python dictionary"""
        builder = SSDJsonWriter(self)
        return builder.to_dict()

    @property
    def json(self):
        """The SSD as a JSON string"""
        builder = SSDJsonWriter(self)
        return builder.to_json()

    @property
    def dataset(self):
        """returns the dataset provided"""
        return self._dataset

    @property
    def model(self):
        """The read-only semantic model"""
        return self._semantic_model

    @property
    def predictions(self):
        """The list of all predicted mappings"""
        return list(m for m in self.mappings if m.predicted)

    @property
    def mappings(self):
        """The list of all current mappings"""
        return list(self._mapping.values())

    @property
    def columns(self):
        """The list of columns currently used"""
        return list(self._mapping.keys())

    @property
    def data_nodes(self):
        """All available data nodes"""
        return list(m.node for m in self.mappings)

    @property
    def class_nodes(self):
        """All available class nodes"""
        return list(set(n.parent for n in self.data_nodes if n is not None))
        # return self._semantic_model.class_nodes

    @property
    def class_links(self):
        """ClassNode - ClassNode links in the semantic model"""
        # # grab the object links from the model...
        return [link for link in self._semantic_model.links
                if link.link_type == Link.OBJECT_LINK]

    @property
    def links(self):
        """
            The links in the SSD. The links come from 2 sources. The object links come from
            what's defined in the semantic model. The data links come
            from the relevant mappings to the columns. The other links
            are not necessary.
        """
        # # grab the object links from the model...
        object_links = [link for link in self._semantic_model.links
                         if link.link_type == Link.OBJECT_LINK]
        #
        # # grab the data links from the model...
        # data_links = [link for link in self._semantic_model.links
        #               if link.link_type == Link.DATA_LINK]
        #
        # # combine the relevant links...
        # return object_links + [link for link in data_links if link.dst in self.data_nodes]
        #return self.model.links
        return object_links

    def _full_str(self):
        """
        Displays the maps of columns to the data nodes of the Ontology
        :return:
        """
        map_str = [str(m) for m in self.mappings]
        link_str = [str(link) for link in self.links if link.link_type == Link.OBJECT_LINK]

        items = map_str + link_str
        full_str = '\n\t'.join(items)

        return "[\n\t{}\n]".format(full_str)

    def __repr__(self):
        return "SSD({}, {})".format(self._name, self._dataset.filename)


class SSDReader(object):
    """
    The SSDReader is a helper object used to parse an SSD json
    blob from the server.
    """
    def __init__(self, blob, dataset_endpoint, ontology_endpoint):
        """Builds up the relevant properties from the json blob `json`
            note that we need references to the endpoints to ensure
            that the information is up-to-date with the server.
        """
        self._ds_endpoint = dataset_endpoint
        self._on_endpoint = ontology_endpoint
        self._ontology = self._find_ontology(blob)
        self._dataset = self._find_dataset(blob)
        self._semantic_model = self._build_semantic(blob, self._ontology)
        self._mapping = self._build_mapping(blob)

    @property
    def ontology(self):
        return self._ontology

    @property
    def dataset(self):
        return self._dataset

    @property
    def semantic_model(self):
        return self._semantic_model

    @property
    def mapping(self):
        return self._mapping

    def _find_ontology(self, json):
        """Pulls the ontology reference from the SSD and queries the server"""
        ontologies = json['ontology']
        # TODO: Only one ontology used!! Should be a sequence!
        return self._on_endpoint.get(ontologies[0])

    def _find_dataset(self, json):
        """Attempts to grab the dataset out from the json string"""
        # fill out the dataset...
        # jsm = json["semanticModel"]

        columns = [c['attribute'] for c in json['mappings']]

        if not len(columns):
            msg = "No columns present in ssd file mappings."
            raise Exception(msg)

        col_map = self._ds_endpoint.columns

        if columns[0] not in col_map:
            msg = "Column {} does not appear on the server".format(columns[0])
            raise Exception(msg)

        ds_key = col_map[columns[0]].datasetID

        return self._ds_endpoint.get(ds_key)

    def _build_mapping(self, json):
        """Builds the mapping from the json string"""
        jsm = json["semanticModel"]
        raw_nodes = jsm["nodes"]
        raw_map = json["mappings"]

        # FIXME: this is not correct to create DataNode like this
        # instead DataNode should be created from destination and the link
        def node_split(label):
            """Split the datanode label into ClassNode, DataNode"""
            items = label.split(".")
            return items[0], items[-1]

        def get(label):
            """Try to locate the datanode in the semantic model"""
            dn = DataNode.search(self._semantic_model.idata_nodes,
                                 DataNode(*node_split(label)))
            if dn is None:
                msg = "DataNode{} does not appear in semantic model.".format(node_split(label))
                raise Exception(msg)
            else:
                return dn

        data_nodes = {n["id"]: get(n["label"])
                      for n in raw_nodes
                      if n["type"] == "DataNode"}

        column_map = {col.id: col for col in self._dataset.columns}

        values = []
        for link in raw_map:
            cid = column_map[link["attribute"]]
            node = data_nodes[link["node"]]
            values.append((cid, node))

        return values

    @staticmethod
    def _build_semantic(blob, ontology):
        """Builds the semantic model from a json string"""
        sm = BaseSemantic()
        jsm = blob["semanticModel"]
        raw_nodes = jsm["nodes"]
        links = jsm["links"]

        def node_split(label):
            items = label.split(".")
            return items[0], items[-1]

        class_table = {n["id"]: (n["label"], n["prefix"]) for n in raw_nodes
                       if n["type"] == "ClassNode"}

        #print(">>>> class_table >>>>>", class_table)

        data_nodes = {n["id"]: node_split(n["label"])[1]
                      for n in raw_nodes
                      if n["type"] == "DataNode"}

        #print("<<<<< data_nodes <<<<<", data_nodes)

        class_links = [(n["source"], n["target"], n["label"], n["prefix"])
                       for n in links
                       if n["type"] == Link.OBJECT_LINK]

        # print("===== class_links ====")
        # for c in class_links:
        #     print(c)

        data_links = [(n["source"], n["target"], n["label"])
                      for n in links
                      if n["type"] == Link.DATA_LINK]

        #print("+++++ data_links +++++", data_links)


        # first fill the class links in a lookup table
        lookup = defaultdict(list)
        for link in data_links:
            src, dst, name = link
            lookup[src].append(dst)

        # next we pull the class names out with the data nodes
        for cls, dns in lookup.items():
            class_node, prefix = class_table[cls]
            cn = ClassNode.search(ontology.iclass_nodes, ClassNode(class_node, prefix=prefix))
            sm.add_class_node(cn)

        # finally we add the class links
        for link in class_links:
            src, dst, name, prefix = link
            # source class node...
            class_node, prefix = class_table[src]
            scn = ClassNode.search(ontology.iclass_nodes, ClassNode(class_node, prefix=prefix))
            # dst class node...
            class_node, prefix = class_table[dst]
            dcn = ClassNode.search(ontology.iclass_nodes, ClassNode(class_node, prefix=prefix))
            #print("ADDING LINK {}, {}, {}, {}", scn, name, dcn, prefix)
            sm.link(scn, name, dcn, prefix=prefix)

        #sm.summary()

        return sm


class SSDJsonWriter(object):
    """
    Helper class to build up the json output for the SSD file.
    """
    def __init__(self, ssd):
        """

        :param ssd:
        """
        self._ssd = ssd

        self._all_nodes = [n for n in
                           self._ssd.class_nodes + self._ssd.data_nodes
                           if n is not None]

        self._node_map = {m: i for i, m in enumerate(self._all_nodes)}
        self._attr_map = {m: i for i, m in enumerate(self._ssd.mappings)}

    def to_dict(self):
        """Builds the dictionary representation of the SSD"""
        d = OrderedDict()
        d["name"] = self._ssd.name
        d["ontologies"] = [self._ssd.ontology.id]
        d["semanticModel"] = self.semantic_model
        d["mappings"] = self.mappings
        return d

    def to_json(self):
        """Builds the complete json object string"""
        return json.dumps(self.to_dict())

    @property
    def semantic_model(self):
        """Builds out the .ssd semantic model section..."""
        return {
            "nodes": [node.ssd_output(index)
                      for index, node in enumerate(self._all_nodes)],
            "links": [link.ssd_output(index, self._node_map)
                      for index, link in enumerate(self._ssd.links)]
        }

    @property
    def mappings(self):
        """BUilds out the .ssd mapping section.."""
        return [
            {
                "attribute": m.column.id,
                "node": self._node_map[m.node]
            } for m in self._ssd.mappings if m.node is not None]<|MERGE_RESOLUTION|>--- conflicted
+++ resolved
@@ -79,46 +79,15 @@
                 node=None,
                 transform=IdentTransform())
 
-<<<<<<< HEAD
-    def update(self, json, dataset_endpoint, ontology_endpoint):
+    def update(self, blob, dataset_endpoint, ontology_endpoint):
         """
         Create the object from json directly
 
-        :param json:
+        :param blob:
         :param dataset_endpoint:
         :param ontology_endpoint:
         :return:
         """
-        if 'id' in json:
-            self._stored = True
-            self._name = json['name']
-            self._date_created = convert_datetime(json['dateCreated'])
-            self._date_modified = convert_datetime(json['dateModified'])
-            self._id = int(json['id'])
-
-        reader = SSDReader(json, dataset_endpoint, ontology_endpoint)
-
-        self._ontology = reader.ontology
-        self._dataset = reader.dataset
-        self._semantic_model = reader.semantic_model
-
-        # build up the mapping through the interface...
-        for col, ds in reader.mapping:
-            self.map(col, ds)
-
-        return self
-
-    @classmethod
-    def from_json(cls, blob, session):
-=======
-    def update(self, blob, dataset_endpoint, ontology_endpoint):
->>>>>>> 6aa6f3f6
-        """Create the object from json directly"""
-
-        reader = SSDReader(blob,
-                           dataset_endpoint,
-                           ontology_endpoint)
-
         if 'id' in blob:
             self._stored = True
             self._name = blob['name']
@@ -126,6 +95,8 @@
             self._date_modified = convert_datetime(blob['dateModified'])
             self._id = int(blob['id'])
 
+        reader = SSDReader(blob, dataset_endpoint, ontology_endpoint)
+
         self._ontology = reader.ontology
         self._dataset = reader.dataset
         self._semantic_model = reader.semantic_model
@@ -135,6 +106,7 @@
             self.map(col, ds)
 
         return self
+
 
     def _find_column(self, column):
         """
