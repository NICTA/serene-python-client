"""
Copyright (C) 2017 Data61 CSIRO
Licensed under http://www.apache.org/licenses/LICENSE-2.0 <see LICENSE file>

Code for the SSD dataset description object
"""
import json
import logging
import random
import time
import os
import tempfile
from collections import OrderedDict

from serene.semantics import Ontology
from serene.elements import Transform, Mapping, Column, ClassNode
from serene.elements import DataNode, Link, TransformList, IdentTransform
from serene.visualizers import SSDVisualizer
from serene.matcher.dataset import DataSet
from .base import BaseSemantic
from ..utils import gen_id
from collections import defaultdict

_logger = logging.getLogger()
_logger.setLevel(logging.DEBUG)


class SSD(object):
    """
        Semantic source description is the translator between a DataSet
        and a set of Ontologies

        The SemanticSourceDesc contains the data columns, a transform
        layer, a mapping between each column to a DataNode, and a
        semantic model built from the available ontologies.
    """
    def __init__(self,
                 dataset=None,
                 ontology=None,
                 ontology_endpoint=None,
                 dataset_endpoint=None):
        """
        Builds up a SemanticSourceDesc object given a dataset and
        and a parent ontology (or set of ontologies).
        """
        if not issubclass(type(ontology), Ontology):
<<<<<<< HEAD
=======
            msg = "Required Ontology, not {}".format(type(ontology))
            raise Exception(msg)

        if not issubclass(type(dataset), DataSet):
>>>>>>> 5fb0537e
            msg = "Required Ontology, not {}".format(type(ontology))
            raise Exception(msg)

        # dataset and ontology must be stored on the server!!!!
        if not dataset.stored:
            msg = "{} must be stored on the server, use <Serene>.datasets.upload"
            raise Exception(msg)

        if not ontology.stored:
            msg = "{} must be stored on the server, use <Serene>.ontologies.upload"
            raise Exception(msg)

        self._name = gen_id()
        self._dataset = dataset
        self._ontology = ontology
        self._VERSION = "0.1"
        self._id = None
        self._transforms = TransformList()  # to be removed
        self._stored = False  # is stored on the server?
        self._date_created = None
        self._date_modified = None
        self._ds_endpoint = dataset_endpoint
        self._on_endpoint = ontology_endpoint

        # semantic model
        self._semantic_model = BaseSemantic()

        # the mapping object from Column -> Mapping
        # this should always contain the complete Column set,
        # so that the user can easily see what is and isn't
        # yet mapped.
        self._mapping = {}
        for i, column in enumerate(self._dataset.columns):
           self._mapping[column] = Mapping(
               column,
               node=None,
               transform=IdentTransform())

    @classmethod
    def from_json(cls, json_string, dataset_endpoint, ontology_endpoint):
        """Create the object from json directly"""
        new = cls(None,
                  None,
                  dataset_endpoint,
                  ontology_endpoint)
        return new.read(json_string)

    def read(self, json):
        """
        Updates parameters from a json string.

        :param json:
        :return:
        """
        self._stored = True
        self._name = json['name']
        self._date_created = json['dateCreated']
        self._date_modified = json['dateModified']
        self._id = int(json['id'])

        reader = SSDReader(json, self._ds_endpoint, self._on_endpoint)

        self._ontology = reader.ontology
        self._dataset = reader.dataset
        self._semantic_model = reader.semantic_model

        # build up the mapping through the interface...
        for col, ds in reader.mapping:
            self.map(col, ds)

        return self

    def _find_column(self, column):
        """
        Searches for a Column in the system given a abbreviated
        Column type. e.g. Column("name")

        would return the full Column object (if it exists in the system):

        Column("name", index=1, file="something.csv")

        :param column: An abbreviated Column type
        :return: The actual Column in the system, or an error if not found or ambiguous
        """
        col = Column.search(self._dataset.columns, column)
        if col is None:
            msg = "Failed to find column: {}".format(column)
            _logger.error(msg)
            raise Exception(msg)
        return col

    def _find_data_node(self, data_node):
        """
        Searches for a Datanode in the system given a abbreviated
        DataNode type. e.g. DataNode("name")

        would return the full DataNode object (if it exists in the system):

        DataNode("name", parent=ClassNode("Person"))

        :param data_node: An abbreviated DataNode type
        :return: The actual DataNode in the system, or an error if not found or ambiguous
        """
        data_nodes = self._ontology.data_nodes
        dn = DataNode.search(data_nodes, data_node, errors=False, class_nodes=self._ontology.class_nodes)
        if dn is None:
            msg = "Failed to find DataNode: {}".format(data_node)
            _logger.error(msg)
            raise Exception(msg)
        return dn

    def _find_transform(self, transform):
        """
        Searches for a Transform in the system given a abbreviated
        Transform type. e.g. Transform(1)

        would return the full Transform object (if it exists in the system):

        Transform(sql="select * from table")

        :param transform: An abbreviated Transform type
        :return: The actual Transform in the system, or an error if not found or ambiguous
        """
        ts = self._transforms
        t = Transform.search(ts, transform)
        if t is None:
            msg = "Failed to find Transform: {}".format(t)
            _logger.error(msg)
            raise Exception(msg)
        return t

    def _find_class(self, cls):
        """
        Searches for a ClassNode in the system given a abbreviated
        ClassNode type. e.g. ClassNode('Person')

        would return the full Link object (if it exists in the system):

        ClassNode("Person", ["name", "dob", "phone-number"])

        :param cls: An abbreviated ClassNode type
        :return: The actual ClassNode in the system, or an error if not found or ambiguous
        """
        classes = set(self.class_nodes)

        c = ClassNode.search(classes, cls)
        if c is None:
            msg = "Failed to find Class: {}".format(c)
            _logger.error(msg)
            raise Exception(msg)
        return c

    def _find_link(self, link):
        """
        Searches for a Link in the system given a abbreviated
        Link type. e.g. Link('owns')

        would return the full Link object (if it exists in the system):

        Link(src=ClassNode("Person"), dst=ClassNode("Car"), relationship='owns')

        :param link: An abbreviated Link type
        :return: The actual Link in the system, or an error if not found or ambiguous
        """
        link_ = Link.search(self.links, link)
        if link_ is None:
            msg = "Failed to find Link: {}".format(link)
            _logger.error(msg)
            raise Exception(msg)
        return link_

    def find(self, item):
        """
        Helper function to locate objects using shorthands e.g.

        ssd.find(Transform(1))

        :param item: Transform, Column, ClassNode, Link or DataNode object
        :return:
        """
        if issubclass(type(item), Transform):
            return Transform.search(self.transforms, item) #self._find_transform(item)
        elif issubclass(type(item), DataNode):
            return DataNode.search(self.data_nodes, item) #self._find_data_node(item)
        elif issubclass(type(item), Column):
            return Column.search(self.columns) #self._find_column(item)
        elif issubclass(type(item), ClassNode):
            return  #self._find_class(item)
        elif issubclass(type(item), Link):
            return  #self._find_link(item)
        else:
            raise TypeError("This type is not supported in find().")

    def map(self, column, data_node, transform=None):
        """
        Adds a link between the column and data_node for the
        mapping. A transform can also be applied to change
        the column.

        :param column: The source Column
        :param data_node: The destination DataNode
        :param transform: The optional transform to be performed on the Column
        :return:
        """
        return self._map(column, data_node, transform, predicted=False)

    def _map(self, column, data_node, transform=None, predicted=False):
        """
        [Internal] Adds a link between the column and data_node for the
        mapping. A transform can also be applied to change
        the column.

        :param column: The source Column
        :param data_node: The destination DataNode
        :param transform: The optional transform to be performed on the Column
        :param predicted: Is the mapping predicted or not (internal)
        :return:
        """
        assert type(column) == Column
        assert type(data_node) == DataNode

        col = self._find_column(column)
        dn = self._find_data_node(data_node)

        m = self._mapping[col]
        if m.transform in self._transforms:
            # remove the old one...
            m = self._mapping[col]
            self._transforms.remove(m.transform)

        # add the transform...
        t = self._add_transform(transform)

        # add the mapping element to the table...
        self._mapping[col] = Mapping(col, dn, t, predicted)

        # by making this mapping, the class node is now in the SemanticModel...
        self._semantic_model.add_class_node(dn.parent)

        return self

    def _add_transform(self, transform):
        """
        Initialize the transform (if available)
        otherwise we use the identity transform...

        :param transform:
        :return:
        """
        if transform is not None:
            if callable(transform):
                t = Transform(id=None, func=transform)
            else:
                t = self._find_transform(transform)
        else:
            t = IdentTransform()

        self._transforms.append(t)

        return t

    def link(self, src, dst, relationship):
        """
        Adds a link between ClassNodes. The relationship must
        exist in the ontology

        :param src: Source ClassNode
        :param dst: Destination ClassNode
        :param relationship: The label for the link between the src and dst nodes
        :return: Updated SSD
        """
        if issubclass(type(src), str):
            src = ClassNode(src)

        if issubclass(type(dst), str):
            dst = ClassNode(dst)

        s_class = self._find_class(src)
        d_class = self._find_class(dst)

        # now check that the link is in the ontology...
        parent_links = self._ontology.links
        target_link = Link(relationship, s_class, d_class)
        link = Link.search(parent_links, target_link)

        if link is None:
            msg = "Link {} does not exist in the ontology.".format(relationship)
            _logger.error(msg)
            raise Exception(msg)
        elif link in self.links:
            msg = "Link {} is already in the links"
            _logger.info(msg)
        else:
            # if it is ok, then add the new link to the SemanticModel...
            self._semantic_model.add_link(link)

        return self

    def sample(self, column, transform=None, n=10):
        """
        Samples the column

        ssd.sample(Column('name'))

        optionally you can apply the transform to the column...

        ssd.sample(Column('name'), Transform(1))

        :param column: The column object to sample
        :param transform: An optional transform to apply
        :param n: The number of samples to take
        :return: List of samples from the column
        """
        # first we check that this request is valid...
        col = self._find_column(column)

        # next we pull a sample from the Column dataframe...
        samples = col.df[col.name].sample(n).values

        if transform is None:
            return list(samples)
        else:
            # if we have a valid transform, then we can apply it...
            t = self._find_transform(transform)
            return list(map(t.func, samples))

    def remove(self, item):
        """
        Remove the item. The item can be a transform or
        a data node, column or link.

        :return:
        """
        if type(item) == Transform:
            elem = self._find_transform(item)
            self._transforms.remove(elem)

        elif type(item) == DataNode:
            elem = self._find_data_node(item)
            key = None
            value = None
            for k, v in self._mapping.items():
                if v.node == elem:
                    key = k
                    value = v
                    break

            # we put the default mapping back in...
            self._mapping[key] = Mapping(
                value.column,
                node=None,
                transform=IdentTransform()
            )
            # we also need to remove the old transform
            self._transforms.remove(value.transform)

            # note that we now need to check whether
            # we should remove the classNode from the
            # SemanticModel
            old = set(self._semantic_model.class_nodes)
            new = set(self.class_nodes)
            targets = new - old
            for t in targets:
                self._semantic_model.remove_node(t)

        elif type(item) == Column:
            elem = self._find_column(item)
            key = None
            for k, v in self._mapping.items():
                if v.col == elem:
                    key = k
                    break
            del self._mapping[key]

        elif type(item) == Link:
            elem = self._find_link(item)

            self._semantic_model.remove_link(elem)
        else:
            raise TypeError("This type is not supported in remove().")

        return self

    # def predict(self):
    #     """
    #     Attempt to predict the mappings and transforms for the
    #     mapping.
    #
    #     :return: The updated SSD object
    #     """
    #     print("Calculating prediction...")
    #     time.sleep(1)
    #     print("Done.")
    #     for mapping in self.mappings:
    #         if mapping.node is None:
    #             print("Predicting value for", mapping.column)
    #
    #             # TODO: make real!
    #             node = random.choice(self._modeller.data_nodes)
    #             print("Value {} predicted for {} with probability 0.882".format(node, mapping.column))
    #
    #             self._map(mapping.column, node, predicted=True)
    #         else:
    #             # these are the user labelled data points...
    #             pass
    #     return self

    def show(self):
        """
        Shows the Semantic Modeller in a png. This uses the SSDVisualizer helper
        to launch the graphviz image.

        :return: None
        """
        SSDVisualizer(self).show()
        return

    # def save(self, file):
    #     """
    #     Saves the file to an ssd file
    #
    #     :param file: The output file
    #     :return:
    #     """
    #     with open(file, "w+") as f:
    #         f.write(self.json)
    #     return

    @property
    def version(self):
        """The SSD version"""
        return self._VERSION

    @property
    def ontologies(self):
        """The read-only list of ontology objects"""
        return self._ontology

    @property
    def ssd(self):
        """The SSD as a Python dictionary"""
        builder = SSDJsonWriter(self)
        return builder.to_dict()

    @property
    def json(self):
        """The SSD as a JSON string"""
        builder = SSDJsonWriter(self)
        return builder.to_json()

    @property
    def model(self):
        """The read-only semantic model"""
        return self._semantic_model

    @property
    def predictions(self):
        """The list of all predicted mappings"""
        return list(m for m in self.mappings if m.predicted)

    @property
    def mappings(self):
        """The list of all current mappings"""
        return list(self._mapping.values())

    @property
    def columns(self):
        """The list of columns currently used"""
        return list(self._mapping.keys())

    @property
    def transforms(self):
        """All available transforms"""
        return list(self._transforms)

    @property
    def data_nodes(self):
        """All available data nodes"""
        return list(m.node for m in self.mappings)

    @property
    def class_nodes(self):
        """All available class nodes"""
        return list(set(n.parent for n in self.data_nodes if n is not None))

    @property
    def links(self):
        """
            The links in the SSD. The links come from 2 sources. The object links come from
            what's defined in the semantic model. The data links come
            from the relevant mappings to the columns. The other links
            are not necessary.
        """
        # grab the object links from the model...
        object_links = [link for link in self._semantic_model.links
                        if link.link_type == Link.OBJECT_LINK]

        # grab the data links from the model...
        data_links = [link for link in self._semantic_model.links
                      if link.link_type == Link.DATA_LINK]

        # combine the relevant links...
        return object_links + [link for link in data_links if link.dst in self.data_nodes]

    def __repr__(self):
        """
        Displays the maps of columns to the data nodes of the Ontology
        :return:
        """
        map_str = [str(m) for m in self.mappings]
        link_str = [str(link) for link in self.links if link.link_type == Link.OBJECT_LINK]

        items = map_str + link_str
        full_str = '\n\t'.join(items)

        return "[\n\t{}\n]".format(full_str)


class SSDReader(object):
    """
    The SSDReader is a helper object used to parse an SSD json
    blob from the server.
    """
    def __init__(self, json, dataset_endpoint, ontology_endpoint):
        """Builds up the relevant properties from the json blob `json`
            note that we need references to the endpoints to ensure
            that the information is up-to-date with the server.
        """
        self._ds_endpoint = dataset_endpoint
        self._on_endpoint = ontology_endpoint
        self._ontology = self._find_ontology(json)
        self._dataset = self._find_dataset(json)
        self._semantic_model = self._build_semantic(json)
        self._mapping = self._build_mapping(json)

    @property
    def ontology(self):
        return self._ontology

    @property
    def dataset(self):
        return self._dataset

    @property
    def semantic_model(self):
        return self._semantic_model

    @property
    def mapping(self):
        return self._mapping

    def _find_ontology(self, json):
        """Pulls the ontology reference from the SSD and queries the server"""
        ontologies = json['ontology']
        return self._on_endpoint.get(ontologies[0])

    def _find_dataset(self, json):
        """Attempts to grab the dataset out from the json string"""
        # fill out the dataset...
        jsm = json["semanticModel"]

        columns = [c['attribute'] for c in jsm['mappings']]

        if not len(columns):
            msg = "No columns present in ssd file mappings."
            raise Exception(msg)

        col_map = self._ds_endpoint.columns

        if columns[0] not in col_map:
            msg = "Column {} does not appear on the server".format(columns[0])
            raise Exception(msg)

        ds_key = col_map[columns[0]].parent

        return self._ds_endpoint.get(ds_key)

    def _build_mapping(self, json):
        """Builds the mapping from the json string"""
        jsm = json["semanticModel"]
        raw_nodes = jsm["nodes"]
        raw_map = jsm["mappings"]

        def node_split(label):
            """Split the datanode label into ClassNode, DataNode"""
            items = label.split(".")
            return items[0], items[-1]

        def get(label):
            """Try to locate the datanode in the semantic model"""
            dn = DataNode.search(
                self._semantic_model.data_nodes,
                DataNode(*node_split(label)))
            if dn is None:
                msg = "DataNode{} does not appear in semantic model.".format(node_split(label))
                raise Exception(msg)

        data_nodes = {n["id"]: get(n["label"])
                      for n in raw_nodes
                      if n["type"] == "DataNode"}

        column_map = {col.id: col for col in self._dataset.columns}

        values = []
        for link in raw_map:
            cid = column_map[link["attribute"]]
            node = data_nodes[link["node"]]
            values.append((cid, node))

        return values

    def _build_semantic(self, json):
        """Builds the semantic model from a json string"""
        sm = BaseSemantic()
        jsm = json["semanticModel"]
        raw_nodes = jsm["nodes"]
        links = jsm["links"]

        def node_split(label):
            items = label.split(".")
            return items[0], items[-1]

        class_table = {n["id"]: n["label"] for n in raw_nodes
                       if n["type"] == "ClassNode"}

        data_nodes = {n["id"]: node_split(n["label"])[1]
                      for n in raw_nodes
                      if n["type"] == "DataNode"}

        class_links = [(n["source"], n["target"], n["label"])
                       for n in links
                       if n["type"] == "ObjectPropertyLink"]

        data_links = [(n["source"], n["target"], n["label"])
                      for n in links
                      if n["type"] == "DataPropertyLink"]

        # first fill the class links in a lookup table
        lookup = defaultdict(list)
        for link in data_links:
            src, dst, name = link
            lookup[src].append(dst)

        # next we pull the class names out with the data nodes
        for cls, dns in lookup.items():
            class_node = class_table[cls]
            data_nodes = [data_nodes[dn] for dn in dns]
            sm.class_node(class_node, data_nodes)

        # finally we add the class links
        for link in class_links:
            src, dst, name = link
            sm.link(src, name, dst)

        return sm


class SSDJsonWriter(object):
    """
    Helper class to build up the json output for the SSD file.
    """
    def __init__(self, ssd):
        """

        :param ssd:
        """
        self._ssd = ssd

        self._all_nodes = [n for n in
                           self._ssd.class_nodes + self._ssd.data_nodes
                           if n is not None]

        self._node_map = {m: i for i, m in enumerate(self._all_nodes)}
        self._attr_map = {m: i for i, m in enumerate(self._ssd.mappings)}

    def to_dict(self):
        """

        :return:
        """
        d = OrderedDict()
        d["version"] = self._ssd.version
        d["name"] = self._ssd.file
        d["columns"] = self.columns
        d["attributes"] = self.attributes
        d["ontology"] = [self._ssd.ontology.id]
        d["semanticModel"] = self.semantic_model
        d["mappings"] = self.mappings

        return d

    def to_json(self):
        """

        :return:
        """
        return json.dumps(self.to_dict(), indent=4)

    @property
    def columns(self):
        """

        :return:
        """
        return [
            {
                "id": c.index,
                "name": c.name
            } for c in self._ssd.columns]

    @property
    def attributes(self):
        """

        :return:
        """
        return [
            {
                "id": self._attr_map[m],
                "name": m.column.name,
                "label": m.transform.name,
                "columnIds": [m.column.index],
                "sql": m.transform.apply(m.column)
            } for m in self._ssd.mappings]

    @property
    def semantic_model(self):
        """

        :return:
        """
        return {
            "nodes": [node.ssd_output(index)
                      for index, node in enumerate(self._all_nodes)],
            "links": [link.ssd_output(self._node_map)
                      for link in self._ssd.links]
        }

    @property
    def mappings(self):
        """

        :return:
        """
        return [
            {
                "attribute": self._attr_map[m],
                "node": self._node_map[m.node]
            } for m in self._ssd.mappings if m.node is not None]<|MERGE_RESOLUTION|>--- conflicted
+++ resolved
@@ -44,13 +44,10 @@
         and a parent ontology (or set of ontologies).
         """
         if not issubclass(type(ontology), Ontology):
-<<<<<<< HEAD
-=======
             msg = "Required Ontology, not {}".format(type(ontology))
             raise Exception(msg)
 
         if not issubclass(type(dataset), DataSet):
->>>>>>> 5fb0537e
             msg = "Required Ontology, not {}".format(type(ontology))
             raise Exception(msg)
 
